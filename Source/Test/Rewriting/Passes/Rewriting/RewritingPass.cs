--- conflicted
+++ resolved
@@ -41,14 +41,8 @@
             TypeDefinition resolvedDeclaringType = method.DeclaringType.Resolve();
             if (this.IsForeignType(resolvedDeclaringType) && !IsSystemType(resolvedDeclaringType))
             {
-<<<<<<< HEAD
-                // Can't rewrite external method reference since we are not rewriting this external assembly.
-                Console.WriteLine($"6");
-                return method;
-=======
                 // Can't rewrite a foreign method reference since we are not rewriting its assembly.
                 return result;
->>>>>>> 58ed8c5d
             }
 
             if (!this.TryResolve(method, out MethodDefinition resolvedMethod))
@@ -64,34 +58,6 @@
                     paramTypes.Add(this.RewriteTypeReference(p.ParameterType));
                 }
 
-<<<<<<< HEAD
-                var newMethod = FindMatchingMethodInDeclaringType(resolvedType, method.Name, parameterTypes.ToArray());
-                Console.WriteLine($"FindMatchingMethodInDeclaringType: {newMethod}");
-                if (newMethod != null)
-                {
-                    if (!this.TryResolve(newMethod, out resolvedMethod))
-                    {
-                        Console.WriteLine($"5");
-                        return newMethod;
-                    }
-                }
-            }
-
-            if (method.DeclaringType == declaringType && result.Resolve() == resolvedMethod)
-            {
-                // We are not rewriting this method.
-                Console.WriteLine($"4");
-                return result;
-            }
-
-            if (resolvedMethod is null)
-            {
-                // TODO: do we need to return the resolved method here?
-                this.TryResolve(method, out resolvedMethod);
-                Console.WriteLine($"3");
-                return method;
-            }
-=======
                 var newMethod = FindMatchingMethodInDeclaringType(resolvedDeclaringType, method.Name, paramTypes.ToArray());
                 if (!this.TryResolve(newMethod, out resolvedMethod))
                 {
@@ -103,7 +69,6 @@
             // Try to rewrite the declaring type.
             TypeReference newDeclaringType = this.RewriteMethodDeclaringTypeReference(method);
             resolvedDeclaringType = Resolve(newDeclaringType);
->>>>>>> 58ed8c5d
 
             MethodDefinition match = FindMatchingMethodInDeclaringType(resolvedDeclaringType, resolvedMethod, matchName);
             if (match != null)
