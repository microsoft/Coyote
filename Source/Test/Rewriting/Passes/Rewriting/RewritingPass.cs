--- conflicted
+++ resolved
@@ -41,7 +41,6 @@
             TypeDefinition resolvedDeclaringType = method.DeclaringType.Resolve();
             if (!this.IsRewritableType(resolvedDeclaringType))
             {
-                Console.WriteLine("Not rewritable method: " + method);
                 return result;
             }
 
@@ -69,15 +68,9 @@
             // Try to rewrite the declaring type.
             TypeReference newDeclaringType = this.RewriteMethodDeclaringTypeReference(method);
             resolvedDeclaringType = Resolve(newDeclaringType);
-            Console.WriteLine("Rewriting type: " + resolvedDeclaringType);
 
             MethodDefinition match = FindMatchingMethodInDeclaringType(resolvedDeclaringType, resolvedMethod, matchName);
-<<<<<<< HEAD
-            Console.WriteLine("Rewriting method: " + match);
-            if (match != null)
-=======
             if (match is null)
->>>>>>> 3f587093
             {
                 // No matching method found.
                 return result;
@@ -178,15 +171,7 @@
                 }
             }
 
-            result = module.ImportReference(result);
-            if (!this.TryResolve(result, out _))
-            {
-                Console.WriteLine($"1");
-                return method;
-            }
-
-            Console.WriteLine($"2: {result}");
-            return result;
+            return module.ImportReference(result);
         }
 
         /// <summary>
