﻿// Copyright (c) Microsoft Corporation.
// Licensed under the MIT License.

using System.Collections.Generic;
using System.IO;
using System.Linq;
using Microsoft.Coyote.IO;
using Microsoft.Coyote.Runtime;
using Microsoft.Coyote.Runtime.CompilerServices;
using Mono.Cecil;
using Mono.Cecil.Cil;
<<<<<<< HEAD
=======
using RuntimeCompiler = Microsoft.Coyote.Runtime.CompilerServices;
>>>>>>> d73a4816

namespace Microsoft.Coyote.Rewriting
{
    /// <summary>
    /// Rewriting pass for invocations between assemblies.
    /// </summary>
    internal class InterAssemblyInvocationRewritingPass : RewritingPass
    {
        /// <summary>
        /// Initializes a new instance of the <see cref="InterAssemblyInvocationRewritingPass"/> class.
        /// </summary>
        internal InterAssemblyInvocationRewritingPass(IEnumerable<AssemblyInfo> visitedAssemblies, ILogger logger)
            : base(visitedAssemblies, logger)
        {
        }

        /// <inheritdoc/>
        protected override Instruction VisitInstruction(Instruction instruction)
        {
            if (this.Method is null)
            {
                return instruction;
            }

            try
            {
                if ((instruction.OpCode == OpCodes.Call || instruction.OpCode == OpCodes.Callvirt) &&
                    instruction.Operand is MethodReference methodReference &&
                    this.IsForeignType(methodReference.DeclaringType.Resolve()))
                {
                    if (IsTaskType(methodReference.ReturnType.Resolve()))
                    {
                        string methodName = GetFullyQualifiedMethodName(methodReference);
                        Debug.WriteLine($"............. [+] injected returned uncontrolled task assertion for method '{methodName}'");

                        var providerType = this.Module.ImportReference(typeof(ExceptionProvider)).Resolve();
                        MethodReference providerMethod = providerType.Methods.FirstOrDefault(
                            m => m.Name is nameof(ExceptionProvider.ThrowIfReturnedTaskNotControlled));
                        providerMethod = this.Module.ImportReference(providerMethod);

                        this.Processor.InsertAfter(instruction, Instruction.Create(OpCodes.Call, providerMethod));
                        this.Processor.InsertAfter(instruction, Instruction.Create(OpCodes.Ldstr, methodName));
                        this.Processor.InsertAfter(instruction, Instruction.Create(OpCodes.Dup));

                        this.IsMethodBodyModified = true;
                    }
                    else if (methodReference.Name is "GetAwaiter" &&
                        IsTaskAwaiterType(methodReference.ReturnType.Resolve()))
                    {
                        var returnType = methodReference.ReturnType;
<<<<<<< HEAD
                        TypeDefinition providerType = this.Module.ImportReference(typeof(TaskAwaiter)).Resolve();
=======
                        TypeDefinition providerType = this.Module.ImportReference(typeof(RuntimeCompiler.TaskAwaiter)).Resolve();
>>>>>>> d73a4816
                        MethodReference wrapMethod = null;
                        if (returnType is GenericInstanceType rgt)
                        {
                            TypeReference argType;
                            if (methodReference.DeclaringType is GenericInstanceType dgt)
                            {
                                var returnArgType = rgt.GenericArguments.FirstOrDefault().GetElementType();
                                argType = GetGenericParameterTypeFromNamedIndex(dgt, returnArgType.FullName);
                            }
                            else
                            {
                                argType = rgt.GenericArguments.FirstOrDefault().GetElementType();
                            }

                            MethodDefinition genericMethod = providerType.Methods.FirstOrDefault(
                                m => m.Name == "Wrap" && m.HasGenericParameters);
                            MethodReference wrapReference = this.Module.ImportReference(genericMethod);
                            wrapMethod = MakeGenericMethod(wrapReference, argType);
                        }
                        else
                        {
                            wrapMethod = providerType.Methods.FirstOrDefault(
<<<<<<< HEAD
                               m => m.Name is nameof(TaskAwaiter.Wrap));
=======
                               m => m.Name is nameof(RuntimeCompiler.TaskAwaiter.Wrap));
>>>>>>> d73a4816
                        }

                        wrapMethod = this.Module.ImportReference(wrapMethod);

                        Instruction newInstruction = Instruction.Create(OpCodes.Call, wrapMethod);
                        Debug.WriteLine($"............. [+] {newInstruction}");

                        this.Processor.InsertAfter(instruction, newInstruction);

                        this.IsMethodBodyModified = true;
                    }
                }
            }
            catch (AssemblyResolutionException)
            {
                // Skip this instruction, we are only interested in types that can be resolved.
            }

            return instruction;
        }

        /// <summary>
        /// Checks if the specified type is a task type.
        /// </summary>
        private static bool IsTaskType(TypeReference type)
        {
            if (type is null)
            {
                return false;
            }

            string module = Path.GetFileName(type.Module.FileName);
            if (!(module is "System.Private.CoreLib.dll" || module is "mscorlib.dll"))
            {
                return false;
            }

            if (type.Namespace == CachedNameProvider.SystemTasksNamespace &&
                (type.Name == CachedNameProvider.TaskName || type.Name.StartsWith("Task`")))
            {
                return true;
            }

            return false;
        }

        /// <summary>
        /// Checks if the specified type is a task type.
        /// </summary>
        private static bool IsTaskAwaiterType(TypeReference type)
        {
            if (type is null)
            {
                return false;
            }

            string module = Path.GetFileName(type.Module.FileName);
            if (!(module is "System.Private.CoreLib.dll" || module is "mscorlib.dll"))
            {
                return false;
            }

            if (type.Namespace == CachedNameProvider.SystemCompilerNamespace &&
                (type.Name == CachedNameProvider.TaskAwaiterName || type.Name.StartsWith("TaskAwaiter`")))
            {
                return true;
            }

            return false;
        }

        /// <summary>
        /// Checks if the specified type is a task-like type.
        /// </summary>
        private static bool IsTaskLikeType(TypeDefinition type)
        {
            if (type is null)
            {
                return false;
            }

            var interfaceTypes = type.Interfaces.Select(i => i.InterfaceType);
            if (!interfaceTypes.Any(
                i => i.FullName is "System.Runtime.CompilerServices.INotifyCompletion" ||
                i.FullName is "System.Runtime.CompilerServices.INotifyCompletion"))
            {
                return false;
            }

            if (type.Methods.Any(m => m.Name is "get_IsCompleted"))
            {
                return true;
            }

            return false;
        }
    }
}<|MERGE_RESOLUTION|>--- conflicted
+++ resolved
@@ -9,10 +9,7 @@
 using Microsoft.Coyote.Runtime.CompilerServices;
 using Mono.Cecil;
 using Mono.Cecil.Cil;
-<<<<<<< HEAD
-=======
 using RuntimeCompiler = Microsoft.Coyote.Runtime.CompilerServices;
->>>>>>> d73a4816
 
 namespace Microsoft.Coyote.Rewriting
 {
@@ -63,11 +60,7 @@
                         IsTaskAwaiterType(methodReference.ReturnType.Resolve()))
                     {
                         var returnType = methodReference.ReturnType;
-<<<<<<< HEAD
-                        TypeDefinition providerType = this.Module.ImportReference(typeof(TaskAwaiter)).Resolve();
-=======
                         TypeDefinition providerType = this.Module.ImportReference(typeof(RuntimeCompiler.TaskAwaiter)).Resolve();
->>>>>>> d73a4816
                         MethodReference wrapMethod = null;
                         if (returnType is GenericInstanceType rgt)
                         {
@@ -90,11 +83,7 @@
                         else
                         {
                             wrapMethod = providerType.Methods.FirstOrDefault(
-<<<<<<< HEAD
-                               m => m.Name is nameof(TaskAwaiter.Wrap));
-=======
                                m => m.Name is nameof(RuntimeCompiler.TaskAwaiter.Wrap));
->>>>>>> d73a4816
                         }
 
                         wrapMethod = this.Module.ImportReference(wrapMethod);
