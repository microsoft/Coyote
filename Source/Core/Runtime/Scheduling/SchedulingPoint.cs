--- conflicted
+++ resolved
@@ -118,88 +118,6 @@
         }
 
         /// <summary>
-<<<<<<< HEAD
-        /// Waits for a signal to a resource with the specified name.
-        /// </summary>
-        [System.ComponentModel.EditorBrowsable(System.ComponentModel.EditorBrowsableState.Never)]
-        public static void Wait(string name)
-        {
-            var runtime = CoyoteRuntime.Current;
-            if (runtime.SchedulingPolicy is SchedulingPolicy.Interleaving &&
-                runtime.TryGetExecutingOperation(out ControlledOperation current))
-            {
-                using (runtime.EnterSynchronizedSection())
-                {
-                    if (!runtime.SignalMap.TryGetValue(name, out var signal))
-                    {
-                        runtime.SignalMap.Add(name, 1);
-                    }
-
-                    runtime.SignalMap[name]--;
-                    if (runtime.SignalMap[name] is 0)
-                    {
-                        runtime.LogWriter.LogDebug("[coyote::debug] Operation '{0}' is waiting a signal for '{1}'.",
-                            current.Name, name);
-                        runtime.SignalMap[name] = 1;
-                        current.Status = OperationStatus.Suppressed;
-                        runtime.OperationSignalAwaiters.Add(current.Id, name);
-                        runtime.ScheduleNextOperation(current, SchedulingPointType.Default, isSuppressible: false);
-                    }
-                }
-            }
-        }
-
-        /// <summary>
-        /// Waits asynchronously for a signal to a resource with the specified name.
-        /// </summary>
-        [System.ComponentModel.EditorBrowsable(System.ComponentModel.EditorBrowsableState.Never)]
-        public static SignalAwaitable WaitAsync(string name)
-        {
-            var runtime = CoyoteRuntime.Current;
-            if (runtime.SchedulingPolicy is SchedulingPolicy.Interleaving &&
-                runtime.TryGetExecutingOperation(out ControlledOperation current))
-            {
-                return new SignalAwaitable(runtime, current, name);
-            }
-
-            return new SignalAwaitable(null, null, name);
-        }
-
-        /// <summary>
-        /// Signals a resource with the specified name.
-        /// </summary>
-        [System.ComponentModel.EditorBrowsable(System.ComponentModel.EditorBrowsableState.Never)]
-        public static void Signal(string name)
-        {
-            var runtime = CoyoteRuntime.Current;
-            if (runtime.SchedulingPolicy is SchedulingPolicy.Interleaving &&
-                runtime.TryGetExecutingOperation(out ControlledOperation current))
-            {
-                using (runtime.EnterSynchronizedSection())
-                {
-                    foreach (var kvp in runtime.OperationSignalAwaiters.Where(kvp => kvp.Value == name).ToList())
-                    {
-                        var op = runtime.GetOperationWithId(kvp.Key);
-                        runtime.LogWriter.LogDebug("[coyote::debug] Operation '{0}' is signaled for '{1}'.",
-                            op.Name, name);
-                        op.Status = OperationStatus.Enabled;
-                        runtime.OperationSignalAwaiters.Remove(kvp.Key);
-                    }
-
-                    if (!runtime.SignalMap.TryGetValue(name, out var signal))
-                    {
-                        runtime.SignalMap.Add(name, 1);
-                    }
-
-                    runtime.SignalMap[name]++;
-                    runtime.ScheduleNextOperation(current, SchedulingPointType.Default, isSuppressible: false);
-                }
-            }
-        }
-
-        /// <summary>
-=======
->>>>>>> 7e45bcd2
         /// Suppresses interleavings until <see cref="Resume"/> is invoked.
         /// </summary>
         /// <remarks>
