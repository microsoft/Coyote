﻿// Copyright (c) Microsoft Corporation.
// Licensed under the MIT License.

using System;
using System.Collections.Concurrent;
using System.Collections.Generic;
using System.Diagnostics;
using System.Globalization;
using System.Linq;
using System.Text;
using System.Threading;
using System.Threading.Tasks;
using Microsoft.Coyote.Coverage;
using Microsoft.Coyote.Logging;
using Microsoft.Coyote.Runtime.CompilerServices;
using Microsoft.Coyote.Specifications;
using Microsoft.Coyote.Testing;
using SpecMonitor = Microsoft.Coyote.Specifications.Monitor;

namespace Microsoft.Coyote.Runtime
{
    /// <summary>
    /// Runtime for controlling, scheduling and executing asynchronous operations.
    /// </summary>
    /// <remarks>
    /// Invoking scheduling methods is thread-safe.
    /// </remarks>
    internal sealed class CoyoteRuntime : ICoyoteRuntime, IDisposable
    {
        /// <summary>
        /// Provides access to the runtime associated with each controlled thread, or null
        /// if the current thread is not controlled.
        /// </summary>
        /// <remarks>
        /// In testing mode, each testing iteration uses a unique runtime instance. To safely
        /// retrieve it from static methods, we store it in each controlled thread local state.
        /// </remarks>
        [ThreadStatic]
        private static CoyoteRuntime ThreadLocalRuntime;

        /// <summary>
        /// Provides access to the runtime associated with each async local context, or null
        /// if the current async local context has no associated runtime.
        /// </summary>
        /// <remarks>
        /// In testing mode, each testing iteration uses a unique runtime instance. To safely
        /// retrieve it from static methods, we store it in each controlled async local state.
        /// </remarks>
        private static readonly AsyncLocal<CoyoteRuntime> AsyncLocalRuntime =
            new AsyncLocal<CoyoteRuntime>();

        /// <summary>
        /// The runtime installed in the current execution context.
        /// </summary>
        internal static CoyoteRuntime Current =>
            ThreadLocalRuntime.Value ?? AsyncLocalRuntime.Value ?? RuntimeProvider.Default;

        /// <summary>
        /// Provides access to the operation executing on each controlled thread
        /// during systematic testing.
        /// </summary>
        [ThreadStatic]
        private static ControlledOperation ExecutingOperation;

<<<<<<< HEAD
        internal static readonly ThreadLocal<ControlledOperation> ThreadLocalEndingControlledOpForLastTask =
            new ThreadLocal<ControlledOperation>(false);
=======
        /// <summary>
        /// The runtime installed in the current execution context.
        /// </summary>
        internal static CoyoteRuntime Current =>
            ThreadLocalRuntime ?? AsyncLocalRuntime.Value ?? RuntimeProvider.Default;
>>>>>>> 97497afc

        /// <summary>
        /// If true, the program execution is controlled by the runtime to
        /// explore interleavings and sources of nondeterminism, else false.
        /// </summary>
        internal static bool IsExecutionControlled => ExecutionControlledUseCount > 0;

        /// <summary>
        /// Count of controlled execution runtimes that have been used in this process.
        /// </summary>
        private static int ExecutionControlledUseCount;

        /// <summary>
        /// The unique id of this runtime.
        /// </summary>
        internal readonly Guid Id;

        /// <summary>
        /// The configuration used by the runtime.
        /// </summary>
        internal readonly Configuration Configuration;

        /// <summary>
        /// Scheduler that controls the execution of operations during testing.
        /// </summary>
        private readonly OperationScheduler Scheduler;

        /// <summary>
        /// The operation scheduling policy used by the runtime.
        /// </summary>
        internal SchedulingPolicy SchedulingPolicy => this.Scheduler?.SchedulingPolicy ??
            SchedulingPolicy.None;

        /// <summary>
        /// Responsible for scheduling controlled tasks.
        /// </summary>
        internal readonly ControlledTaskScheduler ControlledTaskScheduler;

        /// <summary>
        /// The synchronization context where controlled operations are executed.
        /// </summary>
        private readonly ControlledSynchronizationContext SyncContext;

        /// <summary>
        /// Creates tasks that are controlled and scheduled by the runtime.
        /// </summary>
        internal readonly TaskFactory TaskFactory;

        /// <summary>
        /// Pool of threads that execute controlled operations.
        /// </summary>
        private readonly ConcurrentDictionary<ulong, Thread> ThreadPool;

        /// <summary>
        /// Map from unique operation ids to asynchronous operations.
        /// </summary>
        private readonly Dictionary<ulong, ControlledOperation> OperationMap;

        /// <summary>
        /// Map from newly created operations that have not started executing yet
        /// to an event handler that is set when the operation starts.
        /// </summary>
        private readonly Dictionary<ControlledOperation, ManualResetEventSlim> PendingStartOperationMap;

        /// <summary>
        /// Map from unique controlled thread names to their corresponding operations.
        /// </summary>
        private readonly ConcurrentDictionary<string, ControlledOperation> ControlledThreads;

        /// <summary>
        /// Map from controlled tasks to their corresponding operations.
        /// </summary>
        private readonly ConcurrentDictionary<Task, ControlledOperation> ControlledTasks;

        /// <summary>
        /// Map from known uncontrolled tasks to an optional string with debug information.
        /// </summary>
        private readonly ConcurrentDictionary<Task, string> UncontrolledTasks;

        /// <summary>
        /// Set of method calls with uncontrolled concurrency or other sources of nondeterminism.
        /// </summary>
        private readonly HashSet<string> UncontrolledInvocations;

        /// <summary>
        /// The currently scheduled operation during systematic testing.
        /// </summary>
        private ControlledOperation ScheduledOperation;

        /// <summary>
        /// The installed runtime extension, which by default is the <see cref="NullRuntimeExtension"/>.
        /// </summary>
        internal readonly IRuntimeExtension Extension;

        /// <summary>
        /// Data structure containing information regarding testing coverage.
        /// </summary>
        internal readonly CoverageInfo CoverageInfo;

        /// <summary>
        /// Responsible for generating random values.
        /// </summary>
        internal readonly IRandomValueGenerator ValueGenerator;

        /// <summary>
        /// Responsible for writing to the installed <see cref="ILogger"/>.
        /// </summary>
        internal readonly LogWriter LogWriter;

        /// <inheritdoc/>
        public ILogger Logger
        {
            get => this.LogWriter;
            set => this.LogWriter.SetLogger(value);
        }

        /// <summary>
        /// Manages all registered <see cref="IRuntimeLog"/> objects.
        /// </summary>
        internal readonly LogManager LogManager;

        /// <summary>
        /// List of all registered safety and liveness specification monitors.
        /// </summary>
        private readonly List<SpecMonitor> SpecificationMonitors;

        /// <summary>
        /// List of all registered task liveness monitors.
        /// </summary>
        private readonly List<TaskLivenessMonitor> TaskLivenessMonitors;

        /// <summary>
        /// The runtime completion source.
        /// </summary>
        private readonly TaskCompletionSource<bool> CompletionSource;

        /// <summary>
        /// Object that is used to synchronize access to the runtime.
        /// </summary>
        private readonly object RuntimeLock;

        /// <summary>
        /// Produces tokens for canceling asynchronous operations when the runtime detaches.
        /// </summary>
        private readonly CancellationTokenSource CancellationSource;

        /// <summary>
        /// Monotonically increasing operation id counter.
        /// </summary>
        private long OperationIdCounter;

        /// <summary>
        /// Records if the runtime is running.
        /// </summary>
        internal volatile bool IsRunning;

        /// <summary>
        /// The execution status of the runtime.
        /// </summary>
        internal ExecutionStatus ExecutionStatus { get; private set; }

        /// <summary>
        /// If this value is not null, then it represents the last scheduling point that
        /// was postponed, which the runtime will try to schedule in the next available
        /// thread that invokes a scheduling point.
        /// </summary>
        /// <remarks>
        /// A scheduling point can be postponed in two scenarios. The first scenario is
        /// when an uncontrolled thread creates a new controlled operation and tries to
        /// schedule it, but this is only allowed from a controlled thread. In this case,
        /// the runtime will resume scheduling from the next available controlled thread.
        /// The second scenario is when a controlled operation waits or completes, but a
        /// potential deadlock is found due to uncontrolled concurrency that has not been
        /// resolved yet. In this case, the runtime will resume scheduling from the next
        /// available uncontrolled thread, unless there is a genuine deadlock.
        /// </remarks>
        private SchedulingPointType? LastPostponedSchedulingPoint;

        /// <summary>
        /// Value that suppresses interleavings of enabled operations when it is non-zero.
        /// </summary>
        private uint ScheduleSuppressionCount;

        /// <summary>
        /// True if the runtime is currently executing inside a specification, else false.
        /// </summary>
        private bool IsSpecificationInvoked;

        /// <summary>
        /// True if uncontrolled concurrency was detected, else false.
        /// </summary>
        private bool IsUncontrolledConcurrencyDetected;

        /// <summary>
        /// Associated with the bug report is an optional unhandled exception.
        /// </summary>
        private Exception UnhandledException;

        /// <summary>
        /// The max number of operations that were enabled at the same time.
        /// </summary>
        private uint MaxConcurrencyDegree;

        /// <summary>
        /// Bug report.
        /// </summary>
        internal string BugReport { get; private set; }

        /// <inheritdoc/>
        public event OnFailureHandler OnFailure;

        /// <summary>
        /// Initializes a new instance of the <see cref="CoyoteRuntime"/> class.
        /// </summary>
        internal static CoyoteRuntime Create(Configuration configuration, IRandomValueGenerator valueGenerator,
            LogWriter logWriter, LogManager logManager, IRuntimeExtension extension) =>
            new CoyoteRuntime(configuration, null, valueGenerator, logWriter, logManager, extension);

        /// <summary>
        /// Initializes a new instance of the <see cref="CoyoteRuntime"/> class.
        /// </summary>
        internal static CoyoteRuntime Create(Configuration configuration, OperationScheduler scheduler,
            LogWriter logWriter, LogManager logManager, IRuntimeExtension extension) =>
            new CoyoteRuntime(configuration, scheduler, scheduler.ValueGenerator, logWriter, logManager, extension);

        /// <summary>
        /// Initializes a new instance of the <see cref="CoyoteRuntime"/> class.
        /// </summary>
        private CoyoteRuntime(Configuration configuration, OperationScheduler scheduler, IRandomValueGenerator valueGenerator,
            LogWriter logWriter, LogManager logManager, IRuntimeExtension extension)
        {
            // Registers the runtime with the provider which in return assigns a unique identifier.
            this.Id = RuntimeProvider.Register(this);

            this.Configuration = configuration;
            this.Scheduler = scheduler;
            this.RuntimeLock = new object();
            this.CancellationSource = new CancellationTokenSource();
            this.OperationIdCounter = 0;
            this.IsRunning = true;
            this.ExecutionStatus = ExecutionStatus.Running;
            this.ScheduleSuppressionCount = 0;
            this.IsSpecificationInvoked = false;
            this.IsUncontrolledConcurrencyDetected = false;
            this.LastPostponedSchedulingPoint = null;
            this.MaxConcurrencyDegree = 0;

            this.ThreadPool = new ConcurrentDictionary<ulong, Thread>();
            this.OperationMap = new Dictionary<ulong, ControlledOperation>();
            this.PendingStartOperationMap = new Dictionary<ControlledOperation, ManualResetEventSlim>();
            this.ControlledThreads = new ConcurrentDictionary<string, ControlledOperation>();
            this.ControlledTasks = new ConcurrentDictionary<Task, ControlledOperation>();
            this.UncontrolledTasks = new ConcurrentDictionary<Task, string>();
            this.UncontrolledInvocations = new HashSet<string>();
            this.CompletionSource = new TaskCompletionSource<bool>();

            if (this.SchedulingPolicy is SchedulingPolicy.Interleaving)
            {
                Interlocked.Increment(ref ExecutionControlledUseCount);
            }

            this.Extension = extension ?? NullRuntimeExtension.Instance;
            this.CoverageInfo = this.Extension.GetCoverageInfo() ?? new CoverageInfo();
            this.ValueGenerator = valueGenerator;
            this.LogWriter = logWriter;
            this.LogManager = logManager;
            this.SpecificationMonitors = new List<SpecMonitor>();
            this.TaskLivenessMonitors = new List<TaskLivenessMonitor>();

            this.ControlledTaskScheduler = new ControlledTaskScheduler(this);
            this.SyncContext = new ControlledSynchronizationContext(this);
            this.TaskFactory = new TaskFactory(CancellationToken.None, TaskCreationOptions.HideScheduler,
                TaskContinuationOptions.HideScheduler, this.ControlledTaskScheduler);
        }

        /// <summary>
        /// Runs the specified test method.
        /// </summary>
        internal Task RunTestAsync(Delegate testMethod, string testName)
        {
            this.LogWriter.LogInfo("[coyote::test] Runtime '{0}' started {1} on thread '{2}' using the '{3}' strategy.",
                this.Id, string.IsNullOrEmpty(testName) ? "the test" : $"'{testName}'",
                Thread.CurrentThread.ManagedThreadId, this.Scheduler.GetStrategyName());
            this.Assert(testMethod != null, "Unable to execute a null test method.");

            ControlledOperation op = this.CreateControlledOperation();
            this.ScheduleOperation(op, () =>
            {
                Task task = Task.CompletedTask;
                if (this.Extension.RunTest(testMethod, out Task extensionTask))
                {
                    task = extensionTask;
                }
                else if (testMethod is Action action)
                {
                    action();
                }
                else if (testMethod is Func<Task> function)
                {
                    task = function();
                }
                else
                {
                    throw new InvalidOperationException($"Unsupported test delegate of type '{testMethod.GetType()}'.");
                }

                // Wait for the task to complete and propagate any exceptions.
                this.RegisterKnownControlledTask(task);
                TaskServices.WaitUntilTaskCompletes(this, op, task);
                task.GetAwaiter().GetResult();

                // Wait for any operations managed by the runtime extension to reach quiescence and propagate any exceptions.
                // This is required in tests that use a runtime extension so that the test does not terminate early, because
                // the main thread can complete without waiting for the extended operations to reach quiescence.
                Task extensionQuiescenceTask = this.Extension.WaitUntilQuiescenceAsync();
                this.RegisterKnownControlledTask(extensionQuiescenceTask);
                TaskServices.WaitUntilTaskCompletes(this, op, extensionQuiescenceTask);
                extensionQuiescenceTask.GetAwaiter().GetResult();
            },
            postCondition: () =>
            {
                using (SynchronizedSection.Enter(this.RuntimeLock))
                {
                    // Checks for any liveness errors at test termination.
                    this.CheckLivenessErrors();
                    this.Detach(ExecutionStatus.PathExplored);
                }
            });

            // Start running a background monitor that checks for potential deadlocks. This
            // mechanism is defensive for cases where there is uncontrolled concurrency or
            // synchronization primitives, and happens in conjunction with the deterministic
            // deadlock detection mechanism when scheduling controlled operations.
            this.StartMonitoringDeadlocks();
            return this.CompletionSource.Task;
        }

        /// <summary>
        /// Schedules the specified task to execute on the controlled thread pool.
        /// </summary>
        internal void Schedule(Task task)
        {
            // Check if an existing controlled operation is stored in the state of the task.
            ControlledOperation op;
            if (task.AsyncState is ControlledOperation existingOp)
            {
                op = existingOp;
                this.TryResetOperation(op);
            }
            else
            {
                op = this.CreateControlledOperation();
            }

            // Register this task as a known controlled task.
            this.ControlledTasks.TryAdd(task, op);

            this.ScheduleOperation(op, () => this.ControlledTaskScheduler.ExecuteTask(task));
            this.ScheduleNextOperation(default, SchedulingPointType.Create);
        }

        /// <summary>
        /// Schedules the specified continuation to execute on the controlled thread pool.
        /// </summary>
        internal void Schedule(Action continuation)
        {
            ControlledOperation op = this.CreateControlledOperation();
            this.ScheduleOperation(op, continuation);
            this.ScheduleNextOperation(default, SchedulingPointType.ContinueWith);
        }

        /// <summary>
        /// Schedules the specified operation to execute on the controlled thread pool. The operation
        /// executes the given action alongside an optional pre-condition and post-condition.
        /// </summary>
        private void ScheduleOperation(ControlledOperation op, Action action, Action preCondition = null, Action postCondition = null)
        {
            using (SynchronizedSection.Enter(this.RuntimeLock))
            {
                if (this.ExecutionStatus != ExecutionStatus.Running)
                {
                    return;
                }

                // Create a new thread that is instrumented to control and execute the operation.
                var thread = new Thread(() =>
                {
                    try
                    {
                        // Execute the optional pre-condition.
                        preCondition?.Invoke();

                        // Start the operation.
                        this.StartOperation(op);

                        // If fuzzing is enabled, and this is not the first started operation,
                        // then try to delay it to explore race conditions.
                        if (this.SchedulingPolicy is SchedulingPolicy.Fuzzing && op.Id > 0)
                        {
                            this.DelayOperation(op);
                        }

                        // Execute the controlled action.
                        action.Invoke();

                        // Complete the operation and schedule the next enabled operation.
                        this.CompleteOperation(op);

                        // Execute the optional post-condition.
                        postCondition?.Invoke();

                        // Schedule the next operation, if there is one enabled.
                        this.ScheduleNextOperation(op, SchedulingPointType.Complete);
                    }
                    catch (Exception ex)
                    {
                        this.ProcessUnhandledExceptionInOperation(op, ex);
                    }
                    finally
                    {
                        CleanCurrentExecutionContext();
                    }
                });

                thread.Name = Guid.NewGuid().ToString();
                thread.IsBackground = true;

                // TODO: optimize by reusing threads instead of creating a new thread each time?
                this.ThreadPool.AddOrUpdate(op.Id, thread, (id, oldThread) => thread);
                this.ControlledThreads.AddOrUpdate(thread.Name, op, (threadName, oldOp) => op);

                thread.Start();
            }
        }

        /// <summary>
        /// Schedules the specified delay to be executed asynchronously.
        /// </summary>
        internal Task ScheduleDelay(TimeSpan delay, CancellationToken cancellationToken)
        {
            if (delay.TotalMilliseconds is 0)
            {
                // If the delay is 0, then complete synchronously.
                return Task.CompletedTask;
            }

            // TODO: support cancellations during testing.
            if (this.SchedulingPolicy is SchedulingPolicy.Interleaving)
            {
                uint timeout = (uint)this.GetNextNondeterministicIntegerChoice((int)this.Configuration.TimeoutDelay, null, null);
                if (timeout is 0)
                {
                    // If the delay is 0, then complete synchronously.
                    return Task.CompletedTask;
                }

                // TODO: cache the dummy delay action to optimize memory.
                ControlledOperation op = this.CreateControlledOperation(delay: timeout);
                return this.TaskFactory.StartNew(state =>
                {
                    var delayedOp = state as ControlledOperation;
                    delayedOp.Status = OperationStatus.PausedOnDelay;
                    this.ScheduleNextOperation(delayedOp, SchedulingPointType.Yield);
                },
                op,
                cancellationToken,
                this.TaskFactory.CreationOptions | TaskCreationOptions.DenyChildAttach,
                this.TaskFactory.Scheduler);
            }

            if (!this.TryGetExecutingOperation(out ControlledOperation current))
            {
                // Cannot fuzz the delay of an uncontrolled operation.
                return Task.Delay(delay, cancellationToken);
            }

            // TODO: we need to come up with something better!
            // Fuzz the delay.
            return Task.Delay(TimeSpan.FromMilliseconds(
                this.GetNondeterministicDelay(current, (int)delay.TotalMilliseconds)));
        }

        /// <summary>
        /// Unwraps the specified task.
        /// </summary>
        internal Task UnwrapTask(Task<Task> task)
        {
            var unwrappedTask = task.Unwrap();
            if (this.ControlledTasks.TryGetValue(task, out ControlledOperation op))
            {
                this.ControlledTasks.TryAdd(unwrappedTask, op);
            }

            return unwrappedTask;
        }

        /// <summary>
        /// Unwraps the specified task.
        /// </summary>
        internal Task<TResult> UnwrapTask<TResult>(Task<Task<TResult>> task)
        {
            var unwrappedTask = task.Unwrap();
            if (this.ControlledTasks.TryGetValue(task, out ControlledOperation op))
            {
                this.ControlledTasks.TryAdd(unwrappedTask, op);
            }

            return unwrappedTask;
        }

        /// <summary>
        /// Registers the specified task as a known controlled task.
        /// </summary>
        internal void RegisterKnownControlledTask(Task task)
        {
            if (this.SchedulingPolicy != SchedulingPolicy.None)
            {
                this.ControlledTasks.TryAdd(task, null);
            }
        }

        /// <summary>
        /// Registers the specified task as a known uncontrolled task.
        /// </summary>
        internal void RegisterKnownUncontrolledTask(Task task, string methodName)
        {
            if (this.SchedulingPolicy != SchedulingPolicy.None)
            {
                this.UncontrolledTasks.TryAdd(task, methodName);
            }
        }

        /// <summary>
        /// Creates a new controlled operation with the specified group and an optional delay.
        /// </summary>
        internal ControlledOperation CreateControlledOperation(OperationGroup group = null, uint delay = 0)
        {
            using (SynchronizedSection.Enter(this.RuntimeLock))
            {
                // Create a new controlled operation using the next available operation id.
                ulong operationId = this.GetNextOperationId();
                ControlledOperation op = delay > 0 ?
                    new DelayOperation(operationId, $"Delay({operationId})", delay, this) :
                    new ControlledOperation(operationId, $"Op({operationId})", group, this);
                if (operationId > 0 && !this.IsThreadControlled(Thread.CurrentThread))
                {
                    op.IsSourceUncontrolled = true;
                }

                return op;
            }
        }

        /// <summary>
        /// Creates a new user-defined controlled operation from the specified builder.
        /// </summary>
        internal ControlledOperation CreateUserDefinedOperation(IOperationBuilder builder)
        {
            using (SynchronizedSection.Enter(this.RuntimeLock))
            {
                // Create a new controlled operation using the next available operation id.
                ulong operationId = this.GetNextOperationId();
                var op = new UserDefinedOperation(this, builder, operationId);
                if (operationId > 0 && !this.IsThreadControlled(Thread.CurrentThread))
                {
                    op.IsSourceUncontrolled = true;
                }

                return op;
            }
        }

        /// <summary>
        /// Registers the specified newly created controlled operation.
        /// </summary>
        /// <param name="op">The newly created operation to register.</param>
        internal void RegisterNewOperation(ControlledOperation op)
        {
            using (SynchronizedSection.Enter(this.RuntimeLock))
            {
                if (this.ExecutionStatus != ExecutionStatus.Running)
                {
                    return;
                }

#if NETSTANDARD2_0 || NETFRAMEWORK
                if (!this.OperationMap.ContainsKey(op.Id))
                {
                    this.OperationMap.Add(op.Id, op);
                }
#else
                this.OperationMap.TryAdd(op.Id, op);
#endif

                // Assign the operation as a member of its group.
                op.Group.RegisterMember(op);
                if (this.OperationMap.Count is 1)
                {
                    // This is the first operation registered, so schedule it.
                    this.ScheduledOperation = op;
                }
                else
                {
                    // As this is not the first operation getting created, assign an event
                    // handler so that the next scheduling decision cannot be made until
                    // this operation starts executing to avoid race conditions.
                    this.PendingStartOperationMap.Add(op, new ManualResetEventSlim(false));
                }

                this.LogWriter.LogDebug("[coyote::debug] Created operation '{0}' of group '{1}' on thread '{2}'.",
                    op.Name, op.Group, Thread.CurrentThread.ManagedThreadId);
            }
        }

        /// <summary>
        /// Starts the execution of the specified controlled operation.
        /// </summary>
        /// <param name="op">The operation to start executing.</param>
        /// <remarks>
        /// This method performs a handshake with <see cref="WaitOperationsStart"/>.
        /// </remarks>
        internal void StartOperation(ControlledOperation op)
        {
            // Configures the execution context of the current thread with data
            // related to the runtime and the operation executed by this thread.
            this.SetCurrentExecutionContext(op);
            using (SynchronizedSection.Enter(this.RuntimeLock))
            {
                this.LogWriter.LogDebug("[coyote::debug] Started operation '{0}' of group '{1}' on thread '{2}'.",
                    op.Name, op.Group, Thread.CurrentThread.ManagedThreadId);
                op.Status = OperationStatus.Enabled;
                if (this.SchedulingPolicy is SchedulingPolicy.Interleaving)
                {
                    // If this operation has an associated handler that notifies another awaiting
                    // operation about this operation starting its execution, then set the handler.
                    if (this.PendingStartOperationMap.TryGetValue(op, out ManualResetEventSlim handler))
                    {
                        handler.Set();
                    }

                    // Pause the operation as soon as it starts executing to allow the runtime
                    // to explore a potential interleaving with another executing operation.
                    this.PauseOperation(op);
                }
            }
        }

        /// <summary>
        /// Waits for all recently created operations to start executing.
        /// </summary>
        /// <remarks>
        /// This method performs a handshake with <see cref="StartOperation"/>. It is assumed that this
        /// method is invoked by the same thread executing the operation and that it runs in the scope
        /// of a <see cref="SynchronizedSection"/>.
        /// </remarks>
        private void WaitOperationsStart()
        {
            if (this.SchedulingPolicy is SchedulingPolicy.Interleaving)
            {
                while (this.PendingStartOperationMap.Count > 0)
                {
                    var pendingOp = this.PendingStartOperationMap.First();
                    while (pendingOp.Key.Status is OperationStatus.None)
                    {
                        this.LogWriter.LogDebug("[coyote::debug] Sleeping thread '{0}' until operation '{1}' of group '{2}' starts.",
                            Thread.CurrentThread.ManagedThreadId, pendingOp.Key.Name, pendingOp.Key.Group);
                        using (SynchronizedSection.Exit(this.RuntimeLock))
                        {
                            try
                            {
                                pendingOp.Value.Wait();
                            }
                            catch (ObjectDisposedException)
                            {
                                // The handler was disposed, so we can ignore this exception.
                            }
                        }

                        this.LogWriter.LogDebug("[coyote::debug] Waking up thread '{0}'.", Thread.CurrentThread.ManagedThreadId);
                    }

                    pendingOp.Value.Dispose();
                    this.PendingStartOperationMap.Remove(pendingOp.Key);
                }
            }
        }

        /// <summary>
        /// Pauses the execution of the specified operation.
        /// </summary>
        /// <remarks>
        /// It is assumed that this method is invoked by the same thread executing the operation
        /// and that it runs in the scope of a <see cref="SynchronizedSection"/>.
        /// </remarks>
        private void PauseOperation(ControlledOperation op)
        {
            // Only pause the operation if it is not already completed and it is currently executing on this thread.
            if (op.Status != OperationStatus.Completed && op == ExecutingOperation)
            {
                // Do not allow the operation to wake up, unless its currently scheduled and enabled or the runtime stopped running.
                while (!(op == this.ScheduledOperation && op.Status is OperationStatus.Enabled) && this.ExecutionStatus is ExecutionStatus.Running)
                {
                    this.LogWriter.LogDebug("[coyote::debug] Sleeping operation '{0}' of group '{1}' on thread '{2}'.",
                        op.Name, op.Group, Thread.CurrentThread.ManagedThreadId);
                    using (SynchronizedSection.Exit(this.RuntimeLock))
                    {
                        op.WaitSignal();
                    }

                    this.LogWriter.LogDebug("[coyote::debug] Waking up operation '{0}' of group '{1}' on thread '{2}'.",
                        op.Name, op.Group, Thread.CurrentThread.ManagedThreadId);
                }
            }
        }

        /// <summary>
        /// Pauses the currently executing operation until the specified condition gets resolved.
        /// </summary>
        internal void PauseOperationUntil(ControlledOperation current, Func<bool> condition, bool isConditionControlled = true, string debugMsg = null)
        {
            using (SynchronizedSection.Enter(this.RuntimeLock))
            {
                if (this.SchedulingPolicy is SchedulingPolicy.Interleaving)
                {
                    // Only proceed if there is an operation executing on the current thread and
                    // the condition is not already resolved.
                    current ??= this.GetExecutingOperation();
                    while (current != null && !condition() && this.ExecutionStatus is ExecutionStatus.Running)
                    {
                        this.LogWriter.LogDebug("[coyote::debug] Operation '{0}' of group '{1}' is waiting for {2} on thread '{3}'.",
                            current.Name, current.Group, debugMsg ?? "condition to get resolved", Thread.CurrentThread.ManagedThreadId);
                        // TODO: can we identify when the dependency is uncontrolled?
                        current.PauseWithDependency(condition, isConditionControlled);
                        this.ScheduleNextOperation(current, SchedulingPointType.Pause);
                    }
                }
            }
        }

        /// <summary>
        /// Asynchronously pauses the currently executing operation until the specified condition gets resolved.
        /// </summary>
        internal PausedOperationAwaitable PauseOperationUntilAsync(Func<bool> condition, bool resumeAsynchronously)
        {
            using (SynchronizedSection.Enter(this.RuntimeLock))
            {
                if (this.SchedulingPolicy is SchedulingPolicy.Interleaving &&
                    this.TryGetExecutingOperation(out ControlledOperation current))
                {
                    return new PausedOperationAwaitable(this, current, condition, resumeAsynchronously);
                }
            }

            return new PausedOperationAwaitable(this, null, condition, resumeAsynchronously);
        }

        /// <summary>
        /// Schedules the next enabled operation, which can include the currently executing operation.
        /// </summary>
        /// <param name="current">The currently executing operation, if there is one.</param>
        /// <param name="type">The type of the scheduling point.</param>
        /// <param name="isSuppressible">True if the interleaving can be suppressed, else false.</param>
        /// <param name="isYielding">True if the current operation is yielding, else false.</param>
        /// <returns>True if an operation other than the current was scheduled, else false.</returns>
        /// <remarks>
        /// An enabled operation is one that is not paused nor completed.
        /// </remarks>
        internal bool ScheduleNextOperation(ControlledOperation current, SchedulingPointType type,
            bool isSuppressible = true, bool isYielding = false)
        {
            using (SynchronizedSection.Enter(this.RuntimeLock))
            {
                // Wait for all recently created operations to start executing.
                this.WaitOperationsStart();
                if (this.ExecutionStatus != ExecutionStatus.Running ||
                    this.SchedulingPolicy != SchedulingPolicy.Interleaving)
                {
                    // Cannot schedule the next operation if the scheduler is not attached,
                    // or if the scheduling policy is not systematic.
                    return false;
                }

                // Check if the currently executing thread is uncontrolled.
                bool isThreadUncontrolled = false;
                if (current is null && !this.IsThreadControlled(Thread.CurrentThread))
                {
                    if (this.LastPostponedSchedulingPoint is SchedulingPointType.Pause ||
                        this.LastPostponedSchedulingPoint is SchedulingPointType.Complete)
                    {
                        // A scheduling point was postponed due to a potential deadlock, which has
                        // now been resolved, so resume it on this uncontrolled thread.
                        current = this.ScheduledOperation;
                        type = this.LastPostponedSchedulingPoint.Value;
                        this.LogWriter.LogDebug("[coyote::debug] Resuming scheduling point '{0}' of operation '{1}' in uncontrolled thread '{2}'.",
                            type, current, Thread.CurrentThread.ManagedThreadId);
                    }
                    else if (type is SchedulingPointType.Create || type is SchedulingPointType.ContinueWith)
                    {
                        // This is a scheduling point that was invoked because a new operation was
                        // created by an uncontrolled thread, so postpone the scheduling point and
                        // resume it on the next available controlled thread.
                        this.LogWriter.LogDebug("[coyote::debug] Postponing scheduling point '{0}' in uncontrolled thread '{1}'.",
                            type, Thread.CurrentThread.ManagedThreadId);
                        this.LastPostponedSchedulingPoint = type;
                        return false;
                    }

                    isThreadUncontrolled = true;
                }

                // If the current operation was provided as argument to this method, or it is null, then this
                // is a controlled thread, so get the currently executing operation to proceed with scheduling.
                current ??= this.GetExecutingOperation();
                if (current is null)
                {
                    // Cannot proceed without having access to the currently executing operation.
                    return false;
                }

                if (current != this.ScheduledOperation)
                {
                    // The currently executing operation is not scheduled, so send it to sleep.
                    this.PauseOperation(current);
                    return false;
                }

                if (this.ScheduleSuppressionCount > 0 && this.LastPostponedSchedulingPoint is null &&
                    isSuppressible && current.Status is OperationStatus.Enabled)
                {
                    // Suppress the scheduling point.
                    this.LogWriter.LogDebug("[coyote::debug] Suppressing scheduling point in operation '{0}'.", current.Name);
                    return false;
                }

                this.Assert(!this.IsSpecificationInvoked, "Executing a specification monitor must be atomic.");

                // Checks if the scheduling steps bound has been reached.
                this.CheckIfSchedulingStepsBoundIsReached();

                // Update metadata related to this scheduling point.
                current.LastSchedulingPoint = type;
                this.LastPostponedSchedulingPoint = null;

                if (this.Configuration.IsProgramStateHashingEnabled)
                {
                    // Update the current operation with the hashed program state.
                    current.LastHashedProgramState = this.GetHashedProgramState();
                }

                // Try to enable any operations with resolved dependencies before asking the
                // scheduler to choose the next one to schedule.
                IEnumerable<ControlledOperation> ops = this.OperationMap.Values;
                if (!this.TryEnableOperationsWithResolvedDependencies(current))
                {
                    if (this.IsUncontrolledConcurrencyDetected &&
                        this.Configuration.IsPartiallyControlledConcurrencyAllowed)
                    {
                        // TODO: optimize and make this more fine-grained.
                        // If uncontrolled concurrency is detected, then do not check for deadlocks directly,
                        // but instead leave it to the background deadlock detection timer and postpone the
                        // scheduling point, which might get resolved from an uncontrolled thread.
                        this.LogWriter.LogDebug("[coyote::debug] Postponing scheduling point '{0}' of operation '{1}' due to potential deadlock.",
                            type, current);
                        this.LastPostponedSchedulingPoint = type;
                        this.PauseOperation(current);
                        return false;
                    }

                    // Check if the execution has deadlocked.
                    this.CheckIfExecutionHasDeadlocked(ops);
                }

                if (this.Configuration.IsLivenessCheckingEnabled && this.Scheduler.IsIterationFair)
                {
                    // Check if the liveness threshold has been reached if scheduling is fair.
                    this.CheckLivenessThresholdExceeded();
                }

                if (!this.Scheduler.GetNextOperation(ops, current, isYielding, out ControlledOperation next))
                {
                    // The scheduler hit the scheduling steps bound.
                    this.Detach(ExecutionStatus.BoundReached);
                    return false;
                }

                this.LogWriter.LogDebug("[coyote::debug] Scheduling operation '{0}' of group '{1}'.",
                    next.Name, next.Group);
                bool isNextOperationScheduled = current != next;
                if (isNextOperationScheduled)
                {
                    // Pause the currently scheduled operation, and enable the next one.
                    this.ScheduledOperation = next;
                    next.Signal();
                    this.PauseOperation(current);
                }
                else if (isThreadUncontrolled)
                {
                    // If the current operation is the next operation to schedule, and the current thread
                    // is uncontrolled, then we need to signal the current operation to resume execution.
                    next.Signal();
                }

                return isNextOperationScheduled;
            }
        }

        /// <summary>
        /// Delays the currently executing operation for a non-deterministically chosen amount of time.
        /// </summary>
        /// <remarks>
        /// The delay is chosen non-deterministically by an underlying fuzzing strategy.
        /// If a delay of 0 is chosen, then the operation is not delayed.
        /// </remarks>
        internal void DelayOperation(ControlledOperation current)
        {
            using (SynchronizedSection.Enter(this.RuntimeLock))
            {
                if (this.ExecutionStatus != ExecutionStatus.Running)
                {
                    throw new ThreadInterruptedException();
                }

                if (current != null || this.TryGetExecutingOperation(out current))
                {
                    // Choose the next delay to inject. The value is in milliseconds.
                    int delay = this.GetNondeterministicDelay(current, (int)this.Configuration.MaxFuzzingDelay);
                    this.LogWriter.LogDebug("[coyote::debug] Delaying operation '{0}' on thread '{1}' by {2}ms.",
                        current.Name, Thread.CurrentThread.ManagedThreadId, delay);

                    // Only sleep the executing operation if a non-zero delay was chosen.
                    if (delay > 0)
                    {
                        var previousStatus = current.Status;
                        current.Status = OperationStatus.PausedOnDelay;
                        using (SynchronizedSection.Exit(this.RuntimeLock))
                        {
                            Thread.SpinWait(delay);
                        }

                        current.Status = previousStatus;
                    }
                }
            }
        }

        /// <summary>
        /// Completes the specified operation.
        /// </summary>
        internal void CompleteOperation(ControlledOperation op)
        {
            op.ExecuteContinuations();
            using (SynchronizedSection.Enter(this.RuntimeLock))
            {
                this.LogWriter.LogDebug("[coyote::debug] Completed operation '{0}' of group '{1}' on thread '{2}'.",
                    op.Name, op.Group, Thread.CurrentThread.ManagedThreadId);
                op.Status = OperationStatus.Completed;
            }
        }

        /// <summary>
        /// Tries to reset the specified controlled operation so that it can start executing again.
        /// This is only allowed if the operation is already completed.
        /// </summary>
        /// <param name="op">The operation to reset.</param>
        internal bool TryResetOperation(ControlledOperation op)
        {
            using (SynchronizedSection.Enter(this.RuntimeLock))
            {
                if (op.Status is OperationStatus.Completed)
                {
                    this.LogWriter.LogDebug("[coyote::debug] Resetting operation '{0}' of group '{1}' from thread '{2}'.",
                        op.Name, op.Group, Thread.CurrentThread.ManagedThreadId);
                    op.Status = OperationStatus.None;
                    if (this.SchedulingPolicy is SchedulingPolicy.Interleaving)
                    {
                        // Assign an event handler so that the next scheduling decision cannot be
                        // made until this operation starts executing to avoid race conditions.
                        this.PendingStartOperationMap.Add(op, new ManualResetEventSlim(false));
                    }

                    return true;
                }
            }

            return false;
        }

        /// <summary>
        /// Suppresses scheduling points until <see cref="ResumeScheduling"/> is invoked,
        /// unless a scheduling point must occur naturally.
        /// </summary>
        internal void SuppressScheduling()
        {
            using (SynchronizedSection.Enter(this.RuntimeLock))
            {
                this.LogWriter.LogDebug("[coyote::debug] Suppressing scheduling of enabled operations in runtime '{0}'.", this.Id);
                this.ScheduleSuppressionCount++;
            }
        }

        /// <summary>
        /// Resumes scheduling points that were suppressed by invoking <see cref="SuppressScheduling"/>.
        /// </summary>
        internal void ResumeScheduling()
        {
            using (SynchronizedSection.Enter(this.RuntimeLock))
            {
                this.LogWriter.LogDebug("[coyote::debug] Resuming scheduling of enabled operations in runtime '{0}'.", this.Id);
                if (this.ScheduleSuppressionCount > 0)
                {
                    this.ScheduleSuppressionCount--;
                }
            }
        }

        /// <summary>
        /// Sets a checkpoint in the currently explored execution trace, that allows replaying all
        /// scheduling decisions until the checkpoint in subsequent iterations.
        /// </summary>
        internal void CheckpointExecutionTrace()
        {
            using (SynchronizedSection.Enter(this.RuntimeLock))
            {
                ExecutionTrace trace = this.Scheduler.CheckpointExecutionTrace();
                this.LogWriter.LogDebug("[coyote::debug] Set checkpoint in current execution path with length '{0}' in runtime '{1}'.",
                    trace.Length, this.Id);
            }
        }

        /// <inheritdoc/>
        public bool RandomBoolean() => this.GetNextNondeterministicBooleanChoice(null, null);

        /// <summary>
        /// Returns the next nondeterministic boolean choice.
        /// </summary>
        internal bool GetNextNondeterministicBooleanChoice(string callerName, string callerType)
        {
            using (SynchronizedSection.Enter(this.RuntimeLock))
            {
                bool result;
                if (this.SchedulingPolicy is SchedulingPolicy.Interleaving)
                {
                    // Checks if the current operation is controlled by the runtime.
                    this.GetExecutingOperation();

                    // Checks if the scheduling steps bound has been reached.
                    this.CheckIfSchedulingStepsBoundIsReached();

                    if (this.SchedulingPolicy is SchedulingPolicy.Interleaving &&
                        this.Configuration.IsLivenessCheckingEnabled && this.Scheduler.IsIterationFair)
                    {
                        // Check if the liveness threshold has been reached if scheduling is fair.
                        this.CheckLivenessThresholdExceeded();
                    }

                    if (this.Configuration.IsProgramStateHashingEnabled)
                    {
                        // Update the current operation with the hashed program state.
                        this.ScheduledOperation.LastHashedProgramState = this.GetHashedProgramState();
                    }

                    if (!this.Scheduler.GetNextBoolean(this.ScheduledOperation, out result))
                    {
                        this.Detach(ExecutionStatus.BoundReached);
                    }
                }
                else
                {
                    result = this.ValueGenerator.Next(2) is 0 ? true : false;
                }

                this.LogManager.LogRandom(result, callerName, callerType);
                return result;
            }
        }

        /// <inheritdoc/>
        public int RandomInteger(int maxValue) => this.GetNextNondeterministicIntegerChoice(maxValue, null, null);

        /// <summary>
        /// Returns the next nondeterministic integer choice.
        /// </summary>
        internal int GetNextNondeterministicIntegerChoice(int maxValue, string callerName, string callerType)
        {
            using (SynchronizedSection.Enter(this.RuntimeLock))
            {
                int result;
                if (this.SchedulingPolicy is SchedulingPolicy.Interleaving)
                {
                    // Checks if the current operation is controlled by the runtime.
                    this.GetExecutingOperation();

                    // Checks if the scheduling steps bound has been reached.
                    this.CheckIfSchedulingStepsBoundIsReached();

                    if (this.SchedulingPolicy is SchedulingPolicy.Interleaving &&
                        this.Configuration.IsLivenessCheckingEnabled && this.Scheduler.IsIterationFair)
                    {
                        // Check if the liveness threshold has been reached if scheduling is fair.
                        this.CheckLivenessThresholdExceeded();
                    }

                    if (this.Configuration.IsProgramStateHashingEnabled)
                    {
                        // Update the current operation with the hashed program state.
                        this.ScheduledOperation.LastHashedProgramState = this.GetHashedProgramState();
                    }

                    if (!this.Scheduler.GetNextInteger(this.ScheduledOperation, maxValue, out result))
                    {
                        this.Detach(ExecutionStatus.BoundReached);
                    }
                }
                else
                {
                    result = this.ValueGenerator.Next(maxValue);
                }

                this.LogManager.LogRandom(result, callerName, callerType);
                return result;
            }
        }

        /// <summary>
        /// Returns a controlled nondeterministic delay for the specified operation.
        /// </summary>
        private int GetNondeterministicDelay(ControlledOperation op, int maxDelay)
        {
            using (SynchronizedSection.Enter(this.RuntimeLock))
            {
                // Checks if the scheduling steps bound has been reached.
                this.CheckIfSchedulingStepsBoundIsReached();

                // Choose the next delay to inject.
                if (!this.Scheduler.GetNextDelay(this.OperationMap.Values, op, maxDelay, out int next))
                {
                    this.Detach(ExecutionStatus.BoundReached);
                }

                return next;
            }
        }

        /// <summary>
        /// Tries to enable any operations that have their dependencies resolved. It returns
        /// true if there is at least one operation enabled, else false.
        /// </summary>
        /// <remarks>
        /// It is assumed that this method runs in the scope of a <see cref="SynchronizedSection"/>.
        /// </remarks>
        private bool TryEnableOperationsWithResolvedDependencies(ControlledOperation current)
        {
            this.LogWriter.LogDebug("[coyote::debug] Trying to enable any operation with resolved dependencies in runtime '{0}'.", this.Id);

            int attempt = 0;
            int delay = (int)this.Configuration.UncontrolledConcurrencyResolutionDelay;
            uint maxAttempts = this.Configuration.UncontrolledConcurrencyResolutionAttempts;
            uint enabledOpsCount = 0;
            while (true)
            {
                // Cache the count of enabled operations from the previous attempt.
                uint previousEnabledOpsCount = enabledOpsCount;
                enabledOpsCount = 0;

                uint statusChanges = 0;
                bool isRootDependencyUnresolved = false;
                bool isAnyDependencyUnresolved = false;
                foreach (var op in this.OperationMap.Values)
                {
                    var previousStatus = op.Status;
                    if (op.IsPaused)
                    {
                        this.TryEnableOperation(op);
                        if (previousStatus == op.Status)
                        {
                            this.LogWriter.LogDebug("[coyote::debug] Operation '{0}' of group '{1}' has status '{2}'.",
                                op.Name, op.Group, op.Status);
                            if (op.IsPaused && op.IsDependencyUncontrolled)
                            {
                                if (op.IsRoot)
                                {
                                    isRootDependencyUnresolved = true;
                                }
                                else
                                {
                                    isAnyDependencyUnresolved = true;
                                }
                            }
                        }
                        else
                        {
                            this.LogWriter.LogDebug("[coyote::debug] Operation '{0}' of group '{1}' changed status from '{2}' to '{3}'.",
                                op.Name, op.Group, previousStatus, op.Status);
                            statusChanges++;
                        }
                    }

                    if (op.Status is OperationStatus.Enabled)
                    {
                        enabledOpsCount++;
                    }
                }

                // Heuristics for handling a partially controlled execution.
                if (this.IsUncontrolledConcurrencyDetected &&
                    this.Configuration.IsPartiallyControlledConcurrencyAllowed)
                {
                    // Compute the delta of enabled operations from the previous attempt.
                    uint enabledOpsDelta = attempt is 0 ? 0 : enabledOpsCount - previousEnabledOpsCount;

                    // This value is true if the current operation just completed and has uncontrolled source.
                    bool isSourceUnresolved = current.Status is OperationStatus.Completed && current.IsSourceUncontrolled;

                    // We consider the concurrency to be unresolved if there were no new enabled operations
                    // or status changes in this attempt, and one of the following cases holds:
                    // - If there are no enabled operations, then the concurrency is unresolved if
                    //   the current operation was just completed and has uncontrolled source, or
                    //   if there are any unresolved dependencies.
                    // - If there are enabled operations, then the concurrency is unresolved if
                    //   there are any (non-root) unresolved dependencies.
                    bool isNoEnabledOpsCaseResolved = enabledOpsCount is 0 &&
                        (isSourceUnresolved || isAnyDependencyUnresolved || isRootDependencyUnresolved);
                    bool isSomeEnabledOpsCaseResolved = enabledOpsCount > 0 && isAnyDependencyUnresolved;
                    bool isConcurrencyUnresolved = enabledOpsDelta is 0 && statusChanges is 0 &&
                        (isNoEnabledOpsCaseResolved || isSomeEnabledOpsCaseResolved);

                    // Retry if there is unresolved concurrency and attempts left.
                    if (++attempt < maxAttempts && isConcurrencyUnresolved)
                    {
                        // Implement a simple retry logic to try resolve uncontrolled concurrency.
                        this.LogWriter.LogDebug("[coyote::debug] Pausing controlled thread '{0}' to try resolve uncontrolled concurrency.",
                            Thread.CurrentThread.ManagedThreadId);
                        using (SynchronizedSection.Exit(this.RuntimeLock))
                        {
                            Thread.SpinWait(delay);
                        }

                        continue;
                    }
                }

                break;
            }

            this.LogWriter.LogDebug("[coyote::debug] There are {0} enabled operations in runtime '{1}'.",
                enabledOpsCount, this.Id);
            this.MaxConcurrencyDegree = Math.Max(this.MaxConcurrencyDegree, enabledOpsCount);
            return enabledOpsCount > 0;
        }

        /// <summary>
        /// Tries to enable the specified operation, if its dependencies have been resolved.
        /// </summary>
        /// <remarks>
        /// It is assumed that this method runs in the scope of a <see cref="SynchronizedSection"/>.
        /// </remarks>
        private bool TryEnableOperation(ControlledOperation op)
        {
            if (op.Status is OperationStatus.PausedOnDelay && op is DelayOperation delayedOp)
            {
                if (delayedOp.Delay > 0)
                {
                    delayedOp.Delay--;
                }

                // The operation is delayed, so it is enabled either if the delay completes
                // or if no other operation is enabled.
                if (delayedOp.Delay is 0 ||
                    !this.OperationMap.Any(kvp => kvp.Value.Status is OperationStatus.Enabled))
                {
                    delayedOp.Delay = 0;
                    delayedOp.Status = OperationStatus.Enabled;
                    return true;
                }

                return false;
            }

            // If the operation is paused, then check if its dependency has been resolved.
            return op.TryEnable();
        }

        /// <summary>
        /// Pauses the scheduled controlled operation until either the uncontrolled task completes,
        /// it tries to invoke an uncontrolled scheduling point, or the timeout expires.
        /// </summary>
        /// <remarks>
        /// It is assumed that this method runs in the scope of a <see cref="SynchronizedSection"/>.
        /// </remarks>
        private void TryPauseAndResolveUncontrolledTask(Task task)
        {
            if (this.IsThreadControlled(Thread.CurrentThread))
            {
                // A scheduling point from an uncontrolled thread has not been postponed yet, so pause the execution
                // of the current operation to try give time to the uncontrolled concurrency to be resolved.
                if (this.LastPostponedSchedulingPoint is null)
                {
                    int attempt = 0;
                    int delay = (int)this.Configuration.UncontrolledConcurrencyResolutionDelay;
                    uint maxAttempts = this.Configuration.UncontrolledConcurrencyResolutionAttempts;
                    while (attempt++ < maxAttempts && !task.IsCompleted)
                    {
                        this.LogWriter.LogDebug("[coyote::debug] Pausing controlled thread '{0}' to try resolve uncontrolled concurrency.",
                            Thread.CurrentThread.ManagedThreadId);
                        using (SynchronizedSection.Exit(this.RuntimeLock))
                        {
                            Thread.SpinWait(delay);
                        }

                        if (this.LastPostponedSchedulingPoint.HasValue)
                        {
                            // A scheduling point from an uncontrolled thread has been postponed,
                            // so stop trying to resolve the uncontrolled concurrency.
                            break;
                        }
                    }
                }

                if (this.LastPostponedSchedulingPoint.HasValue)
                {
                    this.LogWriter.LogDebug("[coyote::debug] Resuming controlled thread '{0}' with uncontrolled concurrency resolved.",
                        Thread.CurrentThread.ManagedThreadId);
                    this.ScheduleNextOperation(default, this.LastPostponedSchedulingPoint.Value, isSuppressible: false);
                }
            }
        }

        /// <summary>
        /// Returns the currently executing <see cref="ControlledOperation"/>,
        /// or null if no such operation is executing.
        /// </summary>
        internal ControlledOperation GetExecutingOperation()
        {
            using (SynchronizedSection.Enter(this.RuntimeLock))
            {
                var op = ExecutingOperation;
                if (op is null)
                {
                    this.NotifyUncontrolledCurrentThread();
                }

                return op;
            }
        }

        /// <summary>
        /// Returns the currently executing <see cref="ControlledOperation"/> of the
        /// specified type, or null if no such operation is executing.
        /// </summary>
        internal TControlledOperation GetExecutingOperation<TControlledOperation>()
            where TControlledOperation : ControlledOperation
        {
            using (SynchronizedSection.Enter(this.RuntimeLock))
            {
                var op = ExecutingOperation;
                if (op is null)
                {
                    this.NotifyUncontrolledCurrentThread();
                }

                return op is TControlledOperation expected ? expected : default;
            }
        }

        /// <summary>
        /// Tries to return the currently executing <see cref="ControlledOperation"/>,
        /// or false if no such operation is executing.
        /// </summary>
        internal bool TryGetExecutingOperation(out ControlledOperation op)
        {
            op = this.GetExecutingOperation();
            return op != null;
        }

        /// <summary>
        /// Returns the <see cref="ControlledOperation"/> associated with the specified
        /// operation id, or null if no such operation exists.
        /// </summary>
        internal ControlledOperation GetOperationWithId(ulong operationId)
        {
            using (SynchronizedSection.Enter(this.RuntimeLock))
            {
                this.OperationMap.TryGetValue(operationId, out ControlledOperation op);
                return op;
            }
        }

        /// <summary>
        /// Returns the <see cref="ControlledOperation"/> of the specified type that is associated
        /// with the specified operation id, or null if no such operation exists.
        /// </summary>
        internal TControlledOperation GetOperationWithId<TControlledOperation>(ulong operationId)
            where TControlledOperation : ControlledOperation
        {
            using (SynchronizedSection.Enter(this.RuntimeLock))
            {
                if (this.OperationMap.TryGetValue(operationId, out ControlledOperation op) &&
                    op is TControlledOperation expected)
                {
                    return expected;
                }
            }

            return default;
        }

        /// <summary>
        /// Returns all registered operations.
        /// </summary>
        /// <remarks>
        /// This operation is thread safe because the systematic testing
        /// runtime serializes the execution.
        /// </remarks>
        private IEnumerable<ControlledOperation> GetRegisteredOperations()
        {
            using (SynchronizedSection.Enter(this.RuntimeLock))
            {
                return this.OperationMap.Values;
            }
        }

        /// <summary>
        /// Returns the next available unique operation id.
        /// </summary>
        /// <returns>Value representing the next available unique operation id.</returns>
        internal ulong GetNextOperationId() =>
            // Atomically increments and safely wraps the value into an unsigned long.
            (ulong)Interlocked.Increment(ref this.OperationIdCounter) - 1;

        /// <summary>
        /// Returns the current hashed state of the execution.
        /// </summary>
        /// <remarks>
        /// The hash is updated in each execution step.
        /// </remarks>
        private int GetHashedProgramState()
        {
            unchecked
            {
                int hash = 19;
                foreach (var operation in this.GetRegisteredOperations())
                {
                    hash *= 31 + operation.GetHashedState(this.SchedulingPolicy);
                }

                foreach (var monitor in this.SpecificationMonitors)
                {
                    hash *= 31 + monitor.GetHashedState();
                }

                return hash;
            }
        }

        /// <inheritdoc/>
        public void RegisterMonitor<T>()
            where T : SpecMonitor =>
            this.TryCreateMonitor(typeof(T));

        /// <summary>
        /// Tries to create a new <see cref="SpecMonitor"/> of the specified <see cref="Type"/>.
        /// </summary>
        private bool TryCreateMonitor(Type type)
        {
            if (this.SchedulingPolicy != SchedulingPolicy.None ||
                this.Configuration.IsMonitoringEnabledOutsideTesting)
            {
                using (SynchronizedSection.Enter(this.RuntimeLock))
                {
                    // Only one monitor per type is allowed.
                    if (!this.SpecificationMonitors.Any(m => m.GetType() == type))
                    {
                        var monitor = (SpecMonitor)Activator.CreateInstance(type);
                        monitor.Initialize(this.Configuration, this);
                        monitor.InitializeStateInformation();
                        this.SpecificationMonitors.Add(monitor);
                        if (this.SchedulingPolicy is SchedulingPolicy.Interleaving)
                        {
                            this.SuppressScheduling();
                            this.IsSpecificationInvoked = true;
                            monitor.GotoStartState();
                            this.IsSpecificationInvoked = false;
                            this.ResumeScheduling();
                        }
                        else
                        {
                            monitor.GotoStartState();
                        }

                        return true;
                    }
                }
            }

            return false;
        }

        /// <inheritdoc/>
        public void Monitor<T>(SpecMonitor.Event e)
            where T : SpecMonitor =>
            this.InvokeMonitor(typeof(T), e, null, null, null);

        /// <summary>
        /// Invokes the specified <see cref="SpecMonitor"/> with the specified <see cref="SpecMonitor.Event"/>.
        /// </summary>
        internal void InvokeMonitor(Type type, SpecMonitor.Event e, string senderName, string senderType, string senderStateName)
        {
            if (this.SchedulingPolicy != SchedulingPolicy.None ||
                this.Configuration.IsMonitoringEnabledOutsideTesting)
            {
                using (SynchronizedSection.Enter(this.RuntimeLock))
                {
                    SpecMonitor monitor = null;
                    foreach (var m in this.SpecificationMonitors)
                    {
                        if (m.GetType() == type)
                        {
                            monitor = m;
                            break;
                        }
                    }

                    if (monitor != null)
                    {
                        this.Assert(e != null, "Cannot invoke monitor '{0}' with a null event.", type.FullName);
                        if (this.SchedulingPolicy is SchedulingPolicy.Interleaving)
                        {
                            this.SuppressScheduling();
                            this.IsSpecificationInvoked = true;
                            monitor.MonitorEvent(e, senderName, senderType, senderStateName);
                            this.IsSpecificationInvoked = false;
                            this.ResumeScheduling();
                        }
                        else
                        {
                            monitor.MonitorEvent(e, senderName, senderType, senderStateName);
                        }
                    }
                }
            }
        }

        /// <inheritdoc/>
        public void Assert(bool predicate)
        {
            if (!predicate)
            {
                string msg = "Detected an assertion failure.";
                if (this.SchedulingPolicy is SchedulingPolicy.None)
                {
                    throw new AssertionFailureException(msg);
                }

                this.NotifyAssertionFailure(msg);
            }
        }

        /// <inheritdoc/>
        public void Assert(bool predicate, string s, object arg0)
        {
            if (!predicate)
            {
                var msg = string.Format(CultureInfo.InvariantCulture, s, arg0?.ToString());
                if (this.SchedulingPolicy is SchedulingPolicy.None)
                {
                    throw new AssertionFailureException(msg);
                }

                this.NotifyAssertionFailure(msg);
            }
        }

        /// <inheritdoc/>
        public void Assert(bool predicate, string s, object arg0, object arg1)
        {
            if (!predicate)
            {
                var msg = string.Format(CultureInfo.InvariantCulture, s, arg0?.ToString(), arg1?.ToString());
                if (this.SchedulingPolicy is SchedulingPolicy.None)
                {
                    throw new AssertionFailureException(msg);
                }

                this.NotifyAssertionFailure(msg);
            }
        }

        /// <inheritdoc/>
        public void Assert(bool predicate, string s, object arg0, object arg1, object arg2)
        {
            if (!predicate)
            {
                var msg = string.Format(CultureInfo.InvariantCulture, s, arg0?.ToString(), arg1?.ToString(), arg2?.ToString());
                if (this.SchedulingPolicy is SchedulingPolicy.None)
                {
                    throw new AssertionFailureException(msg);
                }

                this.NotifyAssertionFailure(msg);
            }
        }

        /// <inheritdoc/>
        public void Assert(bool predicate, string s, params object[] args)
        {
            if (!predicate)
            {
                var msg = string.Format(CultureInfo.InvariantCulture, s, args);
                if (this.SchedulingPolicy is SchedulingPolicy.None)
                {
                    throw new AssertionFailureException(msg);
                }

                this.NotifyAssertionFailure(msg);
            }
        }

        /// <summary>
        /// Creates a liveness monitor that checks if the specified task eventually completes execution successfully.
        /// </summary>
        internal void MonitorTaskCompletion(Task task)
        {
            if (this.SchedulingPolicy is SchedulingPolicy.Interleaving &&
                task.Status != TaskStatus.RanToCompletion)
            {
                var monitor = new TaskLivenessMonitor(task);
                this.TaskLivenessMonitors.Add(monitor);
            }
        }

        /// <summary>
        /// Starts running a background monitor that checks for potential deadlocks.
        /// </summary>
        private void StartMonitoringDeadlocks() => Task.Factory.StartNew(this.CheckIfExecutionHasDeadlockedAsync,
            this.CancellationSource.Token, TaskCreationOptions.LongRunning, TaskScheduler.Default);

        /// <summary>
        /// Returns true if the specified thread is controlled, else false.
        /// </summary>
        private bool IsThreadControlled(Thread thread)
        {
            string name = thread?.Name;
            return name != null && this.ControlledThreads.ContainsKey(name);
        }

        /// <summary>
        /// Returns true if the specified task is uncontrolled, else false.
        /// </summary>
        internal bool IsTaskUncontrolled(Task task) => this.IsTaskUncontrolled(task, out _);

        /// <summary>
        /// Returns true if the specified task is uncontrolled, else false.
        /// </summary>
        internal bool IsTaskUncontrolled(Task task, out string methodName)
        {
            if (task is null || task.IsCompleted)
            {
                methodName = null;
                return false;
            }

            return this.UncontrolledTasks.TryGetValue(task, out methodName) ||
                !this.ControlledTasks.ContainsKey(task);
        }

        /// <summary>
        /// Checks if the awaited task is uncontrolled.
        /// </summary>
        internal bool CheckIfAwaitedTaskIsUncontrolled(Task task)
        {
            if (this.IsTaskUncontrolled(task, out string methodName))
            {
                if (string.IsNullOrEmpty(methodName))
                {
                    this.NotifyUncontrolledTaskWait(task);
                }
                else
                {
                    this.NotifyUncontrolledTaskWait(task, methodName);
                }

                return true;
            }

            return false;
        }

        /// <summary>
        /// Checks if the task returned from the specified method is uncontrolled.
        /// </summary>
        internal bool CheckIfReturnedTaskIsUncontrolled(Task task, string methodName)
        {
            if (this.IsTaskUncontrolled(task))
            {
                this.NotifyUncontrolledTaskReturned(task, methodName);
                return true;
            }

            return false;
        }

        /// <summary>
        /// Checks if the execution has deadlocked. This happens when there are no more enabled operations,
        /// but there is one or more paused operations that are waiting some resource to complete.
        /// </summary>
        private void CheckIfExecutionHasDeadlocked(IEnumerable<ControlledOperation> ops)
        {
            if (this.ExecutionStatus != ExecutionStatus.Running ||
                ops.Any(op => op.Status is OperationStatus.Enabled))
            {
                // Either the runtime has stopped executing, or there are still enabled operations, so do not check for a deadlock.
                return;
            }

            var pausedOperations = ops.Where(op => op.Status is OperationStatus.Paused).ToList();
            var pausedOnResources = ops.Where(op => op.Status is OperationStatus.PausedOnResource).ToList();
            var pausedOnReceiveOperations = ops.Where(op => op.Status is OperationStatus.PausedOnReceive).ToList();

            var totalCount = pausedOperations.Count + pausedOnResources.Count + pausedOnReceiveOperations.Count;
            if (totalCount is 0)
            {
                // There are no paused operations, so the execution is not deadlocked.
                return;
            }

            // To simplify the error message, remove the root operation, unless it is the only one that is paused.
            if (totalCount > 1)
            {
                pausedOperations.RemoveAll(op => op.IsRoot);
                pausedOnResources.RemoveAll(op => op.IsRoot);
                pausedOnReceiveOperations.RemoveAll(op => op.IsRoot);
            }

            StringBuilder msg;
            if (this.IsUncontrolledConcurrencyDetected)
            {
                msg = new StringBuilder("Potential deadlock detected.");
            }
            else
            {
                msg = new StringBuilder("Deadlock detected.");
            }

            if (pausedOperations.Count > 0)
            {
                for (int idx = 0; idx < pausedOperations.Count; idx++)
                {
                    msg.Append(string.Format(CultureInfo.InvariantCulture, " {0}", pausedOperations[idx].Name));
                    if (idx == pausedOperations.Count - 2)
                    {
                        msg.Append(" and");
                    }
                    else if (idx < pausedOperations.Count - 1)
                    {
                        msg.Append(',');
                    }
                }

                msg.Append(pausedOperations.Count is 1 ? " is " : " are ");
                msg.Append("paused on a dependency, but no other controlled operations are enabled.");
            }

            if (pausedOnResources.Count > 0)
            {
                for (int idx = 0; idx < pausedOnResources.Count; idx++)
                {
                    msg.Append(string.Format(CultureInfo.InvariantCulture, " {0}", pausedOnResources[idx].Name));
                    if (idx == pausedOnResources.Count - 2)
                    {
                        msg.Append(" and");
                    }
                    else if (idx < pausedOnResources.Count - 1)
                    {
                        msg.Append(',');
                    }
                }

                msg.Append(pausedOnResources.Count is 1 ? " is " : " are ");
                msg.Append("waiting to acquire a resource that is already acquired, ");
                msg.Append("but no other controlled operations are enabled.");
            }

            if (pausedOnReceiveOperations.Count > 0)
            {
                for (int idx = 0; idx < pausedOnReceiveOperations.Count; idx++)
                {
                    msg.Append(string.Format(CultureInfo.InvariantCulture, " {0}", pausedOnReceiveOperations[idx].Name));
                    if (idx == pausedOnReceiveOperations.Count - 2)
                    {
                        msg.Append(" and");
                    }
                    else if (idx < pausedOnReceiveOperations.Count - 1)
                    {
                        msg.Append(',');
                    }
                }

                msg.Append(pausedOnReceiveOperations.Count is 1 ? " is " : " are ");
                msg.Append("waiting to receive an event, but no other controlled operations are enabled.");
            }

            if (this.IsUncontrolledConcurrencyDetected)
            {
                msg.Append(" Due to the presence of uncontrolled concurrency in the test, ");
                msg.Append("Coyote cannot accurately determine if this is a real deadlock or not.");
                if (!this.Configuration.ReportPotentialDeadlocksAsBugs)
                {
                    this.LogWriter.LogInfo("[coyote::test] {0}", msg);
                    this.Detach(ExecutionStatus.Deadlocked);
                }

                msg.Append(" If you believe that this is not a real deadlock, you can disable reporting ");
                msg.Append("potential deadlocks as bugs by setting '--skip-potential-deadlocks' or ");
                msg.Append("'Configuration.WithPotentialDeadlocksReportedAsBugs(false)'.");
            }

            this.NotifyAssertionFailure(msg.ToString());
        }

        /// <summary>
        /// Periodically checks if the execution has deadlocked.
        /// </summary>
        private async Task CheckIfExecutionHasDeadlockedAsync()
        {
            var info = new SchedulingActivityInfo();
            this.LogWriter.LogDebug("[coyote::debug] Started periodic monitoring for potential deadlocks in runtime '{0}'.", this.Id);
            while (true)
            {
                try
                {
                    await Task.Delay(TimeSpan.FromMilliseconds(this.Configuration.DeadlockTimeout), this.CancellationSource.Token);
                    using (SynchronizedSection.Enter(this.RuntimeLock))
                    {
                        if (this.ExecutionStatus != ExecutionStatus.Running)
                        {
                            break;
                        }

                        if (info.OperationCount == this.OperationMap.Count &&
                            info.StepCount == this.Scheduler.StepCount)
                        {
                            string msg = "Potential deadlock or hang detected. The periodic deadlock detection monitor was used, so " +
                                "Coyote cannot accurately determine if this is a deadlock, hang or false positive. If you believe " +
                                "that this is a false positive, you can try increase the deadlock detection timeout by setting " +
                                "'--deadlock-timeout N' or 'Configuration.WithDeadlockTimeout(N)'.";
                            if (Debugger.IsAttached)
                            {
                                msg += " The deadlock or hang was detected with a debugger attached, so Coyote is only inserting " +
                                    "a breakpoint, instead of failing this execution.";
                                this.LogWriter.LogError("[coyote::error] {0}", msg);
                                Debugger.Break();
                            }
                            else if (this.Configuration.ReportPotentialDeadlocksAsBugs)
                            {
                                msg += " Alternatively, you can disable reporting potential deadlocks or hangs as bugs by setting " +
                                    "'--skip-potential-deadlocks' or 'Configuration.WithPotentialDeadlocksReportedAsBugs(false)'.";
                                this.NotifyAssertionFailure(msg);
                            }
                            else
                            {
                                this.LogWriter.LogError("[coyote::error] {0}", msg);
                                this.Detach(ExecutionStatus.Deadlocked);
                            }
                        }
                        else
                        {
                            // Passed check, so continue with the next timeout period.
                            this.LogWriter.LogDebug("[coyote::debug] Passed periodic check for potential deadlocks and hangs in runtime '{0}'.",
                                this.Id);
                            info.OperationCount = this.OperationMap.Count;
                            info.StepCount = this.Scheduler.StepCount;
                            if (this.LastPostponedSchedulingPoint is SchedulingPointType.Pause ||
                                this.LastPostponedSchedulingPoint is SchedulingPointType.Complete)
                            {
                                // A scheduling point was postponed due to a potential deadlock, so try to check if it has been resolved.
                                this.ScheduleNextOperation(default, this.LastPostponedSchedulingPoint.Value, isSuppressible: false);
                            }
                        }
                    }
                }
                catch (TaskCanceledException)
                {
                    break;
                }
            }
        }

        /// <summary>
        /// Checks for liveness errors.
        /// </summary>
        internal void CheckLivenessErrors()
        {
            foreach (var monitor in this.TaskLivenessMonitors)
            {
                if (!monitor.IsSatisfied)
                {
                    string msg = string.Format(CultureInfo.InvariantCulture,
                        "Found liveness bug at the end of program execution.\nThe stack trace is:\n{0}",
                        FormatSpecificationMonitorStackTrace(monitor.StackTrace));
                    this.NotifyAssertionFailure(msg);
                }
            }

            // Checks if there is a specification monitor stuck in a hot state.
            foreach (var monitor in this.SpecificationMonitors)
            {
                if (monitor.IsInHotState(out string stateName))
                {
                    string msg = string.Format(CultureInfo.InvariantCulture,
                        "{0} detected liveness bug in hot state '{1}' at the end of program execution.",
                        monitor.GetType().FullName, stateName);
                    this.NotifyAssertionFailure(msg);
                }
            }
        }

        /// <summary>
        /// Checks if a liveness monitor exceeded its threshold and, if yes, it reports an error.
        /// </summary>
        internal void CheckLivenessThresholdExceeded()
        {
            foreach (var monitor in this.TaskLivenessMonitors)
            {
                if (monitor.IsLivenessThresholdExceeded(this.Configuration.LivenessTemperatureThreshold))
                {
                    string msg = string.Format(CultureInfo.InvariantCulture,
                        "Found potential liveness bug at the end of program execution.\nThe stack trace is:\n{0}",
                        FormatSpecificationMonitorStackTrace(monitor.StackTrace));
                    this.NotifyAssertionFailure(msg);
                }
            }

            foreach (var monitor in this.SpecificationMonitors)
            {
                if (monitor.IsLivenessThresholdExceeded(this.Configuration.LivenessTemperatureThreshold))
                {
                    string msg = $"{monitor.Name} detected potential liveness bug in hot state '{monitor.CurrentStateName}'.";
                    this.NotifyAssertionFailure(msg);
                }
            }
        }

        /// <summary>
        /// Checks if the scheduling steps bound has been reached. If yes,
        /// it stops the scheduler and kills all enabled machines.
        /// </summary>
        private void CheckIfSchedulingStepsBoundIsReached()
        {
            if (this.Scheduler.IsMaxStepsReached)
            {
                string message = $"Scheduling steps bound of {this.Scheduler.StepCount} reached.";
                if (this.Configuration.ConsiderDepthBoundHitAsBug)
                {
                    this.NotifyAssertionFailure(message);
                }
                else
                {
                    this.LogWriter.LogDebug("[coyote::debug] {0}", message);
                    this.Detach(ExecutionStatus.BoundReached);
                }
            }
        }

        /// <summary>
        /// Notify that an exception was not handled.
        /// </summary>
        internal void NotifyUnhandledException(Exception ex, string message)
        {
            using (SynchronizedSection.Enter(this.RuntimeLock))
            {
                if (this.ExecutionStatus != ExecutionStatus.Running)
                {
                    return;
                }

                if (this.UnhandledException is null)
                {
                    this.UnhandledException = ex;
                }

                this.NotifyAssertionFailure(message);
            }
        }

        /// <summary>
        /// Notify that an assertion has failed.
        /// </summary>
        internal void NotifyAssertionFailure(string text)
        {
            using (SynchronizedSection.Enter(this.RuntimeLock))
            {
                if (this.ExecutionStatus is ExecutionStatus.Running)
                {
                    this.BugReport = text;
                    this.LogManager.LogAssertionFailure($"[coyote::error] {text}");
                    this.RaiseOnFailureEvent(new AssertionFailureException(text));
                    if (Debugger.IsAttached)
                    {
                        Debugger.Break();
                    }

                    this.Detach(ExecutionStatus.BugFound);
                }
            }
        }

        /// <summary>
        /// Notify that an uncontrolled invocation was detected.
        /// </summary>
        internal void NotifyUncontrolledInvocation(string methodName)
        {
            using (SynchronizedSection.Enter(this.RuntimeLock))
            {
                if (this.SchedulingPolicy != SchedulingPolicy.None)
                {
                    this.UncontrolledInvocations.Add(methodName);
                }

                if (this.SchedulingPolicy is SchedulingPolicy.Interleaving)
                {
                    string message = $"Invoking '{methodName}' is not intercepted and controlled during " +
                        "testing, so it can interfere with the ability to reproduce bug traces.";
                    this.TryHandleUncontrolledConcurrency(message, methodName);
                }
            }
        }

        /// <summary>
        /// Notify that the currently executing thread is uncontrolled.
        /// </summary>
        private void NotifyUncontrolledCurrentThread()
        {
            if (this.SchedulingPolicy is SchedulingPolicy.Interleaving)
            {
                // TODO: figure out if there is a way to get more information about the creator of the
                // uncontrolled thread to ease the user debugging experience.
                string message = $"Executing thread '{Thread.CurrentThread.ManagedThreadId}' is not intercepted and " +
                    "controlled during testing, so it can interfere with the ability to reproduce bug traces.";
                this.TryHandleUncontrolledConcurrency(message);
            }
        }

        /// <summary>
        /// Notify that an uncontrolled task is being waited.
        /// </summary>
        private void NotifyUncontrolledTaskWait(Task task)
        {
            using (SynchronizedSection.Enter(this.RuntimeLock))
            {
                if (this.SchedulingPolicy is SchedulingPolicy.Interleaving)
                {
                    string message = $"Waiting task '{task.Id}' that is not intercepted and controlled during " +
                        "testing, so it can interfere with the ability to reproduce bug traces.";
                    if (this.TryHandleUncontrolledConcurrency(message))
                    {
                        this.UncontrolledTasks.TryAdd(task, null);
                        this.TryPauseAndResolveUncontrolledTask(task);
                    }
                }
            }
        }

        /// <summary>
        /// Notify that an uncontrolled task with a known source is being waited.
        /// </summary>
        private void NotifyUncontrolledTaskWait(Task task, string methodName)
        {
            using (SynchronizedSection.Enter(this.RuntimeLock))
            {
                if (this.SchedulingPolicy is SchedulingPolicy.Interleaving)
                {
                    string message = $"Waiting task '{task.Id}' from '{methodName}' that is not intercepted and controlled " +
                        "during testing, so it can interfere with the ability to reproduce bug traces.";
                    if (this.TryHandleUncontrolledConcurrency(message, methodName))
                    {
                        this.UncontrolledTasks.TryAdd(task, methodName);
                        this.TryPauseAndResolveUncontrolledTask(task);
                    }
                }
            }
        }

        /// <summary>
        /// Notify that an uncontrolled task was returned.
        /// </summary>
        private void NotifyUncontrolledTaskReturned(Task task, string methodName)
        {
            using (SynchronizedSection.Enter(this.RuntimeLock))
            {
                if (this.SchedulingPolicy != SchedulingPolicy.None)
                {
                    this.UncontrolledInvocations.Add(methodName);
                }

                if (this.SchedulingPolicy is SchedulingPolicy.Interleaving)
                {
                    string message = $"Invoking '{methodName}' returned task '{task.Id}' that is not intercepted and " +
                        "controlled during testing, so it can interfere with the ability to reproduce bug traces.";
                    if (this.TryHandleUncontrolledConcurrency(message, methodName))
                    {
                        this.UncontrolledTasks.TryAdd(task, methodName);
                        this.TryPauseAndResolveUncontrolledTask(task);
                    }
                }
            }
        }

        /// <summary>
        /// Invoked when uncontrolled concurrency is detected. Based on the test configuration, it can try
        /// handle the uncontrolled concurrency, else it terminates the current test iteration.
        /// </summary>
        private bool TryHandleUncontrolledConcurrency(string message, string methodName = default)
        {
            if (this.Configuration.IsPartiallyControlledConcurrencyAllowed)
            {
                this.LogWriter.LogDebug("[coyote::debug] {0}", message);
                this.IsUncontrolledConcurrencyDetected = true;
                return true;
            }
            else if (this.Configuration.IsSystematicFuzzingFallbackEnabled)
            {
                this.LogWriter.LogDebug("[coyote::debug] {0}", message);
                this.IsUncontrolledConcurrencyDetected = true;
                this.Detach(ExecutionStatus.ConcurrencyUncontrolled);
            }
            else
            {
                this.NotifyAssertionFailure(FormatUncontrolledConcurrencyExceptionMessage(message, methodName));
            }

            return false;
        }

        /// <summary>
        /// Throws an <see cref="AssertionFailureException"/> exception containing the specified exception.
        /// </summary>
        internal void WrapAndThrowException(Exception exception, string s, params object[] args)
        {
            string msg = string.Format(CultureInfo.InvariantCulture, s, args);
            string message = string.Format(CultureInfo.InvariantCulture,
                "Exception '{0}' was thrown in {1}: {2}\n" +
                "from location '{3}':\n" +
                "The stack trace is:\n{4}",
                exception.GetType(), msg, exception.Message, exception.Source, exception.StackTrace);

            if (this.SchedulingPolicy is SchedulingPolicy.None)
            {
                throw new AssertionFailureException(message, exception);
            }

            this.NotifyUnhandledException(exception, message);
        }

        /// <summary>
        /// Formats the message of the uncontrolled concurrency exception.
        /// </summary>
        private static string FormatUncontrolledConcurrencyExceptionMessage(string message, string methodName = default)
        {
            var mockMessage = methodName is null ? string.Empty : $" either replace or mock '{methodName}', or";
            return $"{message} As a workaround, you can{mockMessage} use the '--no-repro' command line option " +
                "(or the 'Configuration.WithNoBugTraceRepro()' method) to ignore this error by disabling bug " +
                $"trace repro. Learn more at http://aka.ms/coyote-no-repro.\n{new StackTrace()}";
        }

        /// <summary>
        /// Processes an unhandled exception in the specified controlled operation.
        /// </summary>
        internal void ProcessUnhandledExceptionInOperation(ControlledOperation op, Exception exception)
        {
            // Complete the failed operation. This is required so that the operation does not throw if it detaches.
            op.Status = OperationStatus.Completed;

            if (exception is AggregateException aex)
            {
                exception = aex.Flatten().InnerExceptions.OfType<ThreadInterruptedException>().FirstOrDefault() ?? exception;
            }

            // Ignore this exception, its thrown by the runtime to terminate controlled threads.
            if (!(exception is ThreadInterruptedException || exception.GetBaseException() is ThreadInterruptedException))
            {
                // Report the unhandled exception.
                string trace = FormatExceptionStackTrace(exception);
                string message = $"Unhandled exception. {trace}";
                this.NotifyUnhandledException(exception, message);
            }
        }

        /// <summary>
        /// Formats the stack trace of the specified exception.
        /// </summary>
        private static string FormatExceptionStackTrace(Exception exception)
        {
            string[] lines = exception.ToString().Split(new[] { Environment.NewLine }, StringSplitOptions.None);
            for (int i = 0; i < lines.Length; i++)
            {
                if (lines[i].StartsWith("   at Microsoft.Coyote.Rewriting", StringComparison.Ordinal))
                {
                    lines[i] = string.Empty;
                }
            }

            return string.Join(Environment.NewLine, lines.Where(line => !string.IsNullOrEmpty(line)));
        }

        /// <summary>
        /// Formats the specified stack trace of a specification monitor.
        /// </summary>
        private static string FormatSpecificationMonitorStackTrace(StackTrace trace)
        {
            StringBuilder sb = new StringBuilder();
            string[] lines = trace.ToString().Split(new[] { Environment.NewLine }, StringSplitOptions.None);
            foreach (var line in lines)
            {
                if ((line.Contains("at Microsoft.Coyote.Specifications") ||
                    line.Contains("at Microsoft.Coyote.Runtime")) &&
                    !line.Contains($"at {typeof(Specification).FullName}.{nameof(Specification.Monitor)}"))
                {
                    continue;
                }

                sb.AppendLine(line);
            }

            return sb.ToString();
        }

        /// <summary>
        /// Raises the <see cref="OnFailure"/> event with the specified <see cref="Exception"/>.
        /// </summary>
        internal void RaiseOnFailureEvent(Exception exception)
        {
            if (Debugger.IsAttached)
            {
                Debugger.Break();
            }

            this.OnFailure?.Invoke(exception);
        }

        /// <summary>
        /// Populates the specified test report.
        /// </summary>
        internal void PopulateTestReport(ITestReport report)
        {
            using (SynchronizedSection.Enter(this.RuntimeLock))
            {
                bool isBugFound = this.ExecutionStatus is ExecutionStatus.BugFound;
                int groupingDegree = this.OperationMap.Values.Select(op => op.Group).Distinct().Count();
                report.SetSchedulingStatistics(isBugFound, this.BugReport, this.OperationMap.Count, (int)this.MaxConcurrencyDegree,
                    groupingDegree, this.Scheduler.StepCount, this.Scheduler.IsMaxStepsReached, this.Scheduler.IsIterationFair);
                if (isBugFound)
                {
                    report.SetUnhandledException(this.UnhandledException);
                }

                report.SetUncontrolledInvocations(this.UncontrolledInvocations);
            }
        }

        /// <summary>
        /// Builds the <see cref="CoverageInfo"/>.
        /// </summary>
        internal CoverageInfo BuildCoverageInfo() => this.Extension.BuildCoverageInfo() ?? this.CoverageInfo;

        /// <summary>
        /// Returns the <see cref="CoverageGraph"/> of the current execution.
        /// </summary>
        internal CoverageGraph GetCoverageGraph() => this.Extension.GetCoverageGraph();

        /// <summary>
        /// Sets up the context of the executing controlled thread, allowing future retrieval
        /// of runtime related data from the same thread, as well as across threads that share
        /// the same asynchronous control flow.
        /// </summary>
        private void SetCurrentExecutionContext(ControlledOperation op)
        {
            AsyncLocalRuntime.Value = this;
<<<<<<< HEAD
            ExecutingOperation.Value = op;

            SynchronizationContext.SetSynchronizationContext(this.SyncContext);
=======
            ThreadLocalRuntime = this;
            ExecutingOperation = op;
            this.SetControlledSynchronizationContext();
>>>>>>> 97497afc
        }

        /// <summary>
        /// Removes any runtime related data from the context of the executing controlled thread.
        /// </summary>
        private static void CleanCurrentExecutionContext()
        {
            ExecutingOperation = null;
            ThreadLocalRuntime = null;
            AsyncLocalRuntime.Value = null;
<<<<<<< HEAD
            ThreadLocalRuntime.Value = null;
=======
>>>>>>> 97497afc
        }

        /// <inheritdoc/>
        public void RegisterLog(IRuntimeLog log) => this.LogManager.RegisterLog(log, this.LogWriter);

        /// <inheritdoc/>
        public void RemoveLog(IRuntimeLog log) => this.LogManager.RemoveLog(log);

        /// <inheritdoc/>
        public void Stop() => this.IsRunning = false;

        /// <summary>
        /// Detaches the scheduler and interrupts all controlled operations.
        /// </summary>
        /// <remarks>
        /// It is assumed that this method runs in the scope of a <see cref="SynchronizedSection"/>.
        /// </remarks>
        private void Detach(ExecutionStatus status)
        {
            if (this.ExecutionStatus != ExecutionStatus.Running)
            {
                return;
            }

            try
            {
                if (status is ExecutionStatus.PathExplored)
                {
                    this.LogWriter.LogInfo("[coyote::test] Exploration finished in runtime '{0}' [reached the end of the test method].", this.Id);
                }
                else if (status is ExecutionStatus.BoundReached)
                {
                    this.LogWriter.LogInfo("[coyote::test] Exploration finished in runtime '{0}' [reached the given bound].", this.Id);
                }
                else if (status is ExecutionStatus.Deadlocked)
                {
                    this.LogWriter.LogInfo("[coyote::test] Exploration finished in runtime '{0}' [detected a potential deadlock].", this.Id);
                }
                else if (status is ExecutionStatus.ConcurrencyUncontrolled)
                {
                    this.LogWriter.LogInfo("[coyote::test] Exploration finished in runtime '{0}' [detected uncontrolled concurrency].", this.Id);
                }
                else if (status is ExecutionStatus.BugFound)
                {
                    this.LogWriter.LogInfo("[coyote::test] Exploration finished in runtime '{0}' [found a bug using the '{1}' strategy].",
                        this.Id, this.Scheduler.GetStrategyName());
                }

                this.ExecutionStatus = status;
                this.CancellationSource.Cancel();

                // Complete any remaining operations at the end of the schedule.
                ControlledOperation current = ExecutingOperation;
                foreach (var op in this.OperationMap.Values)
                {
                    if (op.Status != OperationStatus.Completed && op != current)
                    {
                        // Force the operation to complete and interrupt its thread.
                        op.Status = OperationStatus.Completed;
                        if (this.ThreadPool.TryGetValue(op.Id, out Thread thread))
                        {
                            thread.Interrupt();
                        }
                    }
                }

                if (current.Status != OperationStatus.Completed)
                {
                    // Force the current operation to complete and interrupt the current thread.
                    current.Status = OperationStatus.Completed;
                    throw new ThreadInterruptedException();
                }
            }
            finally
            {
                // Check if the completion source is completed, else set its result.
                if (!this.CompletionSource.Task.IsCompleted)
                {
                    this.IsRunning = false;
                    this.CompletionSource.SetResult(true);
                }
            }
        }

        /// <summary>
        /// Disposes runtime resources.
        /// </summary>
        private void Dispose(bool disposing)
        {
            if (disposing)
            {
                RuntimeProvider.Deregister(this.Id);
                using (SynchronizedSection.Enter(this.RuntimeLock))
                {
                    foreach (var op in this.OperationMap.Values)
                    {
                        op.Dispose();
                    }

                    foreach (var handler in this.PendingStartOperationMap.Values)
                    {
                        handler.Dispose();
                    }

                    this.ThreadPool.Clear();
                    this.OperationMap.Clear();
                    this.PendingStartOperationMap.Clear();
                    this.ControlledThreads.Clear();
                    this.ControlledTasks.Clear();
                    this.UncontrolledTasks.Clear();
                    this.UncontrolledInvocations.Clear();
                    this.SpecificationMonitors.Clear();
                    this.TaskLivenessMonitors.Clear();

                    if (!(this.Extension is NullRuntimeExtension))
                    {
                        this.Extension.Dispose();
                    }

                    this.ControlledTaskScheduler.Dispose();
                    this.SyncContext.Dispose();
                    this.CancellationSource.Dispose();
                    this.LogWriter.Dispose();
                }

                if (this.SchedulingPolicy is SchedulingPolicy.Interleaving)
                {
                    // Note: this makes it possible to run a Controlled unit test followed by a production
                    // unit test, whereas before that would throw "Uncontrolled Task" exceptions.
                    // This does not solve mixing unit test type in parallel.
                    Interlocked.Decrement(ref ExecutionControlledUseCount);
                }
            }
        }

        /// <summary>
        /// Disposes runtime resources.
        /// </summary>
        public void Dispose()
        {
            this.Dispose(true);
            GC.SuppressFinalize(this);
        }
    }
}<|MERGE_RESOLUTION|>--- conflicted
+++ resolved
@@ -53,7 +53,7 @@
         /// The runtime installed in the current execution context.
         /// </summary>
         internal static CoyoteRuntime Current =>
-            ThreadLocalRuntime.Value ?? AsyncLocalRuntime.Value ?? RuntimeProvider.Default;
+            ThreadLocalRuntime ?? AsyncLocalRuntime.Value ?? RuntimeProvider.Default;
 
         /// <summary>
         /// Provides access to the operation executing on each controlled thread
@@ -62,16 +62,8 @@
         [ThreadStatic]
         private static ControlledOperation ExecutingOperation;
 
-<<<<<<< HEAD
-        internal static readonly ThreadLocal<ControlledOperation> ThreadLocalEndingControlledOpForLastTask =
-            new ThreadLocal<ControlledOperation>(false);
-=======
-        /// <summary>
-        /// The runtime installed in the current execution context.
-        /// </summary>
-        internal static CoyoteRuntime Current =>
-            ThreadLocalRuntime ?? AsyncLocalRuntime.Value ?? RuntimeProvider.Default;
->>>>>>> 97497afc
+        [ThreadStatic]
+        internal static ControlledOperation EndingControlledOpForLastTask;
 
         /// <summary>
         /// If true, the program execution is controlled by the runtime to
@@ -2349,15 +2341,9 @@
         private void SetCurrentExecutionContext(ControlledOperation op)
         {
             AsyncLocalRuntime.Value = this;
-<<<<<<< HEAD
-            ExecutingOperation.Value = op;
-
-            SynchronizationContext.SetSynchronizationContext(this.SyncContext);
-=======
             ThreadLocalRuntime = this;
             ExecutingOperation = op;
             this.SetControlledSynchronizationContext();
->>>>>>> 97497afc
         }
 
         /// <summary>
@@ -2368,10 +2354,6 @@
             ExecutingOperation = null;
             ThreadLocalRuntime = null;
             AsyncLocalRuntime.Value = null;
-<<<<<<< HEAD
-            ThreadLocalRuntime.Value = null;
-=======
->>>>>>> 97497afc
         }
 
         /// <inheritdoc/>
