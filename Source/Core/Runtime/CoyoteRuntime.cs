﻿// Copyright (c) Microsoft Corporation.
// Licensed under the MIT License.

using System;
using System.Collections.Concurrent;
using System.Collections.Generic;
using System.Diagnostics;
using System.Globalization;
using System.Linq;
using System.Text;
using System.Threading;
using System.Threading.Tasks;
using Microsoft.Coyote.Actors;
using Microsoft.Coyote.IO;
using Microsoft.Coyote.Specifications;
using Microsoft.Coyote.Testing;
using SyncMonitor = System.Threading.Monitor;

namespace Microsoft.Coyote.Runtime
{
    /// <summary>
    /// Runtime for controlling, scheduling and executing asynchronous operations.
    /// </summary>
    /// <remarks>
    /// Invoking scheduling methods is thread-safe.
    /// </remarks>
    internal sealed class CoyoteRuntime : IDisposable
    {
        /// <summary>
        /// Provides access to the runtime associated with each controlled thread, or null
        /// if the current thread is not controlled.
        /// </summary>
        /// <remarks>
        /// In testing mode, each testing iteration uses a unique runtime instance. To safely
        /// retrieve it from static methods, we store it in each controlled thread local state.
        /// </remarks>
        private static readonly ThreadLocal<CoyoteRuntime> ThreadLocalRuntime =
            new ThreadLocal<CoyoteRuntime>(false);

        /// <summary>
        /// Provides access to the runtime associated with each async local context, or null
        /// if the current async local context has no associated runtime.
        /// </summary>
        /// <remarks>
        /// In testing mode, each testing iteration uses a unique runtime instance. To safely
        /// retrieve it from static methods, we store it in each controlled async local state.
        /// </remarks>
        private static readonly AsyncLocal<CoyoteRuntime> AsyncLocalRuntime =
            new AsyncLocal<CoyoteRuntime>();

        /// <summary>
        /// Provides access to the operation executing on each controlled thread
        /// during systematic testing.
        /// </summary>
        private static readonly ThreadLocal<ControlledOperation> ExecutingOperation =
            new ThreadLocal<ControlledOperation>(false);

        /// <summary>
        /// The runtime executing the current operation.
        /// </summary>
        internal static CoyoteRuntime Current =>
            ThreadLocalRuntime.Value ?? AsyncLocalRuntime.Value ?? RuntimeProvider.DefaultRuntime;

        /// <summary>
        /// If true, the program execution is controlled by the runtime to
        /// explore interleavings and sources of nondeterminism, else false.
        /// </summary>
        internal static bool IsExecutionControlled => ExecutionControlledUseCount > 0;

        /// <summary>
        /// Count of controlled execution runtimes that have been used in this process.
        /// </summary>
        private static int ExecutionControlledUseCount;

        /// <summary>
        /// The unique id of this runtime.
        /// </summary>
        internal readonly Guid Id;

        /// <summary>
        /// The configuration used by the runtime.
        /// </summary>
        private readonly Configuration Configuration;

        /// <summary>
        /// Scheduler that controls the execution of operations during testing.
        /// </summary>
        private readonly OperationScheduler Scheduler;

        /// <summary>
        /// Responsible for scheduling controlled tasks.
        /// </summary>
        internal readonly ControlledTaskScheduler ControlledTaskScheduler;

        /// <summary>
        /// The synchronization context where controlled operations are executed.
        /// </summary>
        private readonly ControlledSynchronizationContext SyncContext;

        /// <summary>
        /// Creates tasks that are controlled and scheduled by the runtime.
        /// </summary>
        internal readonly TaskFactory TaskFactory;

        /// <summary>
        /// The default actor execution context.
        /// </summary>
        internal readonly ActorExecutionContext DefaultActorExecutionContext;

        /// <summary>
        /// Responsible for checking specifications.
        /// </summary>
        private readonly SpecificationEngine SpecificationEngine;

        /// <summary>
        /// Pool of threads that execute controlled operations.
        /// </summary>
        private readonly ConcurrentDictionary<ulong, Thread> ThreadPool;

        /// <summary>
        /// Map from unique ids to asynchronous operations.
        /// </summary>
        private readonly Dictionary<ulong, ControlledOperation> OperationMap;

        /// <summary>
<<<<<<< HEAD
        /// Set of groups of controlled operations that can be scheduled during testing.
=======
        /// Set of groups of controlled operations that can be scheduled together during testing.
>>>>>>> 74ba231b
        /// </summary>
        private readonly HashSet<OperationGroup> OperationGroups;

        /// <summary>
        /// Map from unique controlled thread names to their corresponding operations.
        /// </summary>
        private readonly ConcurrentDictionary<string, ControlledOperation> ControlledThreads;

        /// <summary>
        /// Map from controlled tasks to their corresponding operations.
        /// </summary>
        private readonly ConcurrentDictionary<Task, ControlledOperation> ControlledTasks;

        /// <summary>
        /// Set of known uncontrolled tasks.
        /// </summary>
        private readonly HashSet<Task> UncontrolledTasks;

        /// <summary>
        /// Set of method calls with uncontrolled concurrency or other sources of nondeterminism.
        /// </summary>
        private readonly HashSet<string> UncontrolledInvocations;

        /// <summary>
        /// The currently scheduled operation during systematic testing.
        /// </summary>
        private ControlledOperation ScheduledOperation;

        /// <summary>
        /// The scheduler completion source.
        /// </summary>
        private readonly TaskCompletionSource<bool> CompletionSource;

        /// <summary>
        /// Object that is used to synchronize access to the scheduler.
        /// </summary>
        private readonly object SyncObject;

        /// <summary>
        /// Monotonically increasing operation id counter.
        /// </summary>
        private long OperationIdCounter;

        /// <summary>
        /// Records if the runtime is running.
        /// </summary>
        internal volatile bool IsRunning;

        /// <summary>
        /// True if the scheduler is attached to the executing program, else false.
        /// </summary>
        private bool IsAttached;

        /// <summary>
        /// True if interleavings of enabled operations are suppressed, else false.
        /// </summary>
        private bool IsSchedulerSuppressed;

        /// <summary>
        /// If this value is not null, then it represents the last scheduling point that
        /// was postponed. This happens if an uncontrolled thread created a new controlled
        /// operation and tried to schedule it, but this can only happen from a controlled
        /// thread. If this value is set, the runtime will try to invoke the scheduler from
        /// a controlled thread before resuming executing the currently scheduled operation,
        /// which can potentially increase coverage.
        /// </summary>
        private SchedulingPointType? LastPostponedSchedulingPoint;

        /// <summary>
        /// True if uncontrolled concurrency was detected, else false.
        /// </summary>
        internal bool IsUncontrolledConcurrencyDetected { get; private set; }

        /// <summary>
        /// Associated with the bug report is an optional unhandled exception.
        /// </summary>
        private Exception UnhandledException;

        /// <summary>
        /// The operation scheduling policy used by the runtime.
        /// </summary>
        internal SchedulingPolicy SchedulingPolicy => this.Scheduler?.SchedulingPolicy ??
            SchedulingPolicy.None;

        /// <summary>
        /// The max number of operations that were enabled at the same time.
        /// </summary>
        private uint MaxConcurrencyDegree;

        /// <summary>
        /// True if a bug was found, else false.
        /// </summary>
        internal bool IsBugFound { get; private set; }

        /// <summary>
        /// Bug report.
        /// </summary>
        internal string BugReport { get; private set; }

        /// <summary>
        /// Responsible for writing to all registered <see cref="IActorRuntimeLog"/> objects.
        /// </summary>
        internal LogWriter LogWriter { get; private set; }

        /// <summary>
        /// Used to log text messages. Use <see cref="ICoyoteRuntime.SetLogger"/>
        /// to replace the logger with a custom one.
        /// </summary>
        internal ILogger Logger
        {
            get { return this.LogWriter.Logger; }
            set { using var v = this.LogWriter.SetLogger(value); }
        }

        /// <summary>
        /// Callback that is fired when an exception is thrown that includes failed assertions.
        /// </summary>
        internal event OnFailureHandler OnFailure;

        /// <summary>
        /// Timer implementing a deadlock monitor.
        /// </summary>
        private readonly Timer DeadlockMonitor;

        /// <summary>
        /// Initializes a new instance of the <see cref="CoyoteRuntime"/> class.
        /// </summary>
        internal CoyoteRuntime(Configuration configuration, IRandomValueGenerator valueGenerator)
            : this(configuration, null, valueGenerator)
        {
        }

        /// <summary>
        /// Initializes a new instance of the <see cref="CoyoteRuntime"/> class.
        /// </summary>
        internal CoyoteRuntime(Configuration configuration, OperationScheduler scheduler)
            : this(configuration, scheduler, scheduler.ValueGenerator)
        {
        }

        /// <summary>
        /// Initializes a new instance of the <see cref="CoyoteRuntime"/> class.
        /// </summary>
        private CoyoteRuntime(Configuration configuration, OperationScheduler scheduler, IRandomValueGenerator valueGenerator)
        {
            // Registers the runtime with the provider which in return assigns a unique identifier.
            this.Id = RuntimeProvider.Register(this);

            this.Configuration = configuration;
            this.Scheduler = scheduler;
            this.SyncObject = new object();
            this.OperationIdCounter = 0;
            this.IsRunning = true;
            this.IsAttached = true;
            this.IsSchedulerSuppressed = false;
            this.IsUncontrolledConcurrencyDetected = false;
            this.LastPostponedSchedulingPoint = null;
            this.MaxConcurrencyDegree = 0;
            this.IsBugFound = false;

            this.ThreadPool = new ConcurrentDictionary<ulong, Thread>();
            this.OperationMap = new Dictionary<ulong, ControlledOperation>();
            this.OperationGroups = new HashSet<OperationGroup>();
            this.ControlledThreads = new ConcurrentDictionary<string, ControlledOperation>();
            this.ControlledTasks = new ConcurrentDictionary<Task, ControlledOperation>();
            this.UncontrolledTasks = new HashSet<Task>();
            this.UncontrolledInvocations = new HashSet<string>();
            this.CompletionSource = new TaskCompletionSource<bool>();

            if (this.SchedulingPolicy is SchedulingPolicy.Systematic)
            {
                Interlocked.Increment(ref ExecutionControlledUseCount);
            }
            else if (this.SchedulingPolicy is SchedulingPolicy.Fuzzing)
            {
                this.DeadlockMonitor = new Timer(this.CheckIfExecutionHasDeadlocked, new SchedulingActivityInfo(),
                    Timeout.InfiniteTimeSpan, Timeout.InfiniteTimeSpan);
            }

            this.SpecificationEngine = new SpecificationEngine(configuration, this);
            this.Scheduler?.SetSpecificationEngine(this.SpecificationEngine);

            this.LogWriter = new LogWriter(configuration);

            this.ControlledTaskScheduler = new ControlledTaskScheduler(this);
            this.SyncContext = new ControlledSynchronizationContext(this);
            this.TaskFactory = new TaskFactory(CancellationToken.None, TaskCreationOptions.HideScheduler,
                TaskContinuationOptions.HideScheduler, this.ControlledTaskScheduler);

            this.DefaultActorExecutionContext = this.SchedulingPolicy is SchedulingPolicy.Systematic ?
                new ActorExecutionContext.Mock(configuration, this, this.SpecificationEngine, valueGenerator, this.LogWriter) :
                new ActorExecutionContext(configuration, this, this.SpecificationEngine, valueGenerator, this.LogWriter);
        }

        /// <summary>
        /// Runs the specified test method.
        /// </summary>
#if !DEBUG
        [DebuggerHidden]
#endif
        internal Task RunTestAsync(Delegate testMethod, string testName)
        {
            this.Logger.WriteLine("<TestLog> Runtime '{0}' started test{1} on thread '{2}'.",
                this.Id, string.IsNullOrEmpty(testName) ? string.Empty : $" '{testName}'",
                Thread.CurrentThread.ManagedThreadId);
            this.Assert(testMethod != null, "Unable to execute a null test method.");

            ControlledOperation op = this.CreateControlledOperation();
            var thread = new Thread(() =>
            {
                try
                {
                    // Configures the execution context of the current thread with data
                    // related to the runtime and the operation executed by this thread.
                    this.SetCurrentExecutionContext(op);
                    this.StartOperation(op);

                    Task task = Task.CompletedTask;
                    Task actorQuiescenceTask = Task.CompletedTask;
                    if (testMethod is Action<IActorRuntime> actionWithRuntime)
                    {
                        actionWithRuntime(this.DefaultActorExecutionContext);
                        actorQuiescenceTask = this.DefaultActorExecutionContext.WaitUntilQuiescenceAsync();
                    }
                    else if (testMethod is Action action)
                    {
                        action();
                    }
                    else if (testMethod is Func<IActorRuntime, Task> functionWithRuntime)
                    {
                        task = functionWithRuntime(this.DefaultActorExecutionContext);
                        actorQuiescenceTask = this.DefaultActorExecutionContext.WaitUntilQuiescenceAsync();
                    }
                    else if (testMethod is Func<Task> function)
                    {
                        task = function();
                    }
                    else
                    {
                        throw new InvalidOperationException($"Unsupported test delegate of type '{testMethod.GetType()}'.");
                    }

                    // Wait for the task to complete and propagate any exceptions.
                    this.WaitUntilTaskCompletes(op, task);
                    task.GetAwaiter().GetResult();

                    if (this.SchedulingPolicy is SchedulingPolicy.Fuzzing)
                    {
                        // Wait for any actors to reach quiescence and propagate any exceptions.
                        this.WaitUntilTaskCompletes(op, actorQuiescenceTask);
                        actorQuiescenceTask.GetAwaiter().GetResult();
                    }

                    this.CompleteOperation(op);

                    lock (this.SyncObject)
                    {
                        this.CheckLivenessErrorsAtTermination();
                        this.Detach(SchedulerDetachmentReason.PathExplored);
                    }
                }
                catch (Exception ex)
                {
                    this.ProcessUnhandledExceptionInOperation(op, ex);
                }
                finally
                {
                    CleanCurrentExecutionContext();
                }
            });

            if (this.SchedulingPolicy is SchedulingPolicy.Fuzzing)
            {
                this.DeadlockMonitor.Change(TimeSpan.FromMilliseconds(this.Configuration.DeadlockTimeout),
                    Timeout.InfiniteTimeSpan);
            }

            thread.Name = Guid.NewGuid().ToString();
            thread.IsBackground = true;

            // TODO: optimize by using a real threadpool instead of creating a new thread each time.
            this.ThreadPool.AddOrUpdate(op.Id, thread, (id, oldThread) => thread);
            this.ControlledThreads.AddOrUpdate(thread.Name, op, (threadName, oldOp) => op);

            thread.Start();

            return this.CompletionSource.Task;
        }

        /// <summary>
        /// Creates a new controlled operation with an optional delay.
        /// </summary>
        private ControlledOperation CreateControlledOperation(uint delay = 0)
        {
<<<<<<< HEAD
            // Assign the group associated with the current execution context,
            // if such a group exists, else the group of the currently executing
            // operation, if such an operation exists.
            OperationGroup group = OperationGroup.Current ?? ExecutingOperation.Value?.Group;
            // OperationGroup group = null;

=======
            // Assign the operation group associated with the execution context of the
            // current thread, if such a group exists, else the group of the currently
            // executing operation, if such an operation exists.
            OperationGroup group = OperationGroup.Current ?? ExecutingOperation.Value?.Group;

            // Create a new controlled operation using the next available operation id.
>>>>>>> 74ba231b
            ulong operationId = this.GetNextOperationId();
            ControlledOperation op = delay > 0 ?
                new DelayOperation(operationId, $"Delay({operationId})", delay) :
                new ControlledOperation(operationId, $"Op({operationId})", group);
            this.RegisterOperation(op);
            if (operationId > 0 && !this.IsThreadControlled(Thread.CurrentThread))
            {
                op.IsSourceUncontrolled = true;
            }

            Console.WriteLine($"--------> Register '{op}' with group {op.Group} and owner {op.Group.Owner.Name}");
            return op;
        }

        /// <summary>
        /// Schedules the specified task to execute asynchronously.
        /// </summary>
        internal void Schedule(Task task)
        {
            lock (this.SyncObject)
            {
                if (!this.IsAttached)
                {
                    return;
                }
            }

            // Check if an existing controlled operation is stored in the state of the task.
            ControlledOperation op = task.AsyncState as ControlledOperation ?? this.CreateControlledOperation();
            var thread = new Thread(() =>
            {
                try
                {
                    // Configures the execution context of the current thread with data
                    // related to the runtime and the operation executed by this thread.
                    this.SetCurrentExecutionContext(op);
                    this.StartOperation(op);
                    if (this.SchedulingPolicy is SchedulingPolicy.Fuzzing)
                    {
                        this.DelayOperation();
                    }

                    this.ControlledTaskScheduler.ExecuteTask(task);

                    this.CompleteOperation(op);
                    this.ScheduleNextOperation(SchedulingPointType.Complete);
                }
                catch (Exception ex)
                {
                    this.ProcessUnhandledExceptionInOperation(op, ex);
                }
                finally
                {
                    CleanCurrentExecutionContext();
                }
            });

            thread.Name = Guid.NewGuid().ToString();
            thread.IsBackground = true;

            // TODO: optimize by using a real threadpool instead of creating a new thread each time.
            this.ThreadPool.AddOrUpdate(op.Id, thread, (id, oldThread) => thread);
            this.ControlledThreads.AddOrUpdate(thread.Name, op, (threadName, oldOp) => op);
            this.ControlledTasks.TryAdd(task, op);

            thread.Start();

            this.WaitOperationStart(op);
            this.ScheduleNextOperation(SchedulingPointType.Create);
        }

        /// <summary>
        /// Schedules the specified callback to execute asynchronously.
        /// </summary>
        internal void Schedule(Action callback)
        {
            lock (this.SyncObject)
            {
                if (!this.IsAttached)
                {
                    return;
                }
            }

            ControlledOperation op = this.CreateControlledOperation();
            var thread = new Thread(() =>
            {
                try
                {
                    // Configures the execution context of the current thread with data
                    // related to the runtime and the operation executed by this thread.
                    this.SetCurrentExecutionContext(op);
                    this.StartOperation(op);
                    if (this.SchedulingPolicy is SchedulingPolicy.Fuzzing)
                    {
                        this.DelayOperation();
                    }

                    callback();
                    this.CompleteOperation(op);
                    this.ScheduleNextOperation(SchedulingPointType.Complete);
                }
                catch (Exception ex)
                {
                    this.ProcessUnhandledExceptionInOperation(op, ex);
                }
                finally
                {
                    CleanCurrentExecutionContext();
                }
            });

            thread.Name = Guid.NewGuid().ToString();
            thread.IsBackground = true;

            // TODO: optimize by using a real threadpool instead of creating a new thread each time.
            this.ThreadPool.AddOrUpdate(op.Id, thread, (id, oldThread) => thread);
            this.ControlledThreads.AddOrUpdate(thread.Name, op, (threadName, oldOp) => op);

            thread.Start();

            this.WaitOperationStart(op);
            this.ScheduleNextOperation(SchedulingPointType.ContinueWith);
        }

        /// <summary>
        /// Schedules the specified delay to be executed asynchronously.
        /// </summary>
#if !DEBUG
        [DebuggerStepThrough]
#endif
        internal Task ScheduleDelay(TimeSpan delay, CancellationToken cancellationToken)
        {
            if (delay.TotalMilliseconds is 0)
            {
                // If the delay is 0, then complete synchronously.
                return Task.CompletedTask;
            }

            // TODO: support cancellations during testing.
            if (this.SchedulingPolicy is SchedulingPolicy.Systematic)
            {
                uint timeout = (uint)this.GetNextNondeterministicIntegerChoice((int)this.Configuration.TimeoutDelay);
                if (timeout is 0)
                {
                    // If the delay is 0, then complete synchronously.
                    return Task.CompletedTask;
                }

                // TODO: cache the dummy delay action to optimize memory.
                ControlledOperation op = this.CreateControlledOperation(timeout);
                return this.TaskFactory.StartNew(state =>
                {
                    var delayedOp = state as ControlledOperation;
                    delayedOp.Status = OperationStatus.Delayed;
                    this.ScheduleNextOperation(SchedulingPointType.Yield);
                },
                op,
                cancellationToken,
                this.TaskFactory.CreationOptions | TaskCreationOptions.DenyChildAttach,
                this.TaskFactory.Scheduler);
            }

            var current = this.GetExecutingOperation();
            if (current is null)
            {
                // Cannot fuzz the delay of an uncontrolled operation.
                return Task.Delay(delay, cancellationToken);
            }

            return Task.Delay(TimeSpan.FromMilliseconds(
                this.GetNondeterministicDelay(current, (int)this.Configuration.TimeoutDelay)));
        }

        /// <summary>
        /// Waits for all of the provided controlled task objects to complete execution within
        /// a specified number of milliseconds or until a cancellation token is cancelled.
        /// </summary>
        internal bool WaitAllTasksComplete(Task[] tasks)
        {
            // TODO: support cancellations during testing.
            if (tasks is null)
            {
                throw new ArgumentNullException(nameof(tasks));
            }
            else if (tasks.Length is 0)
            {
                return true;
            }

            var callerOp = this.GetExecutingOperation();
            this.WaitUntilTasksComplete(callerOp, tasks, waitAll: true);

            // TODO: support timeouts during testing, this would become false if there is a timeout.
            return true;
        }

        /// <summary>
        /// Waits for any of the provided controlled task objects to complete execution within
        /// a specified number of milliseconds or until a cancellation token is cancelled.
        /// </summary>
#if !DEBUG
        [DebuggerStepThrough]
#endif
        internal int WaitAnyTaskCompletes(Task[] tasks)
        {
            // TODO: support cancellations during testing.
            if (tasks is null)
            {
                throw new ArgumentNullException(nameof(tasks));
            }
            else if (tasks.Length is 0)
            {
                throw new ArgumentException("The tasks argument contains no tasks.");
            }

            var callerOp = this.GetExecutingOperation();
            this.WaitUntilTasksComplete(callerOp, tasks, waitAll: false);

            int result = -1;
            for (int i = 0; i < tasks.Length; i++)
            {
                if (tasks[i].IsCompleted)
                {
                    result = i;
                    break;
                }
            }

            // TODO: support timeouts during testing, this would become false if there is a timeout.
            return result;
        }

        /// <summary>
        /// Blocks the specified operation until all or any of the tasks complete.
        /// </summary>
        private void WaitUntilTasksComplete(ControlledOperation op, Task[] tasks, bool waitAll)
        {
            if (this.SchedulingPolicy is SchedulingPolicy.Systematic)
            {
                // In the case where `waitAll` is false (e.g. for `Task.WhenAny` or `Task.WaitAny`), we check if all
                // tasks are not completed. If that is the case, then we add all tasks to `Dependencies` and wait
                // at least one to complete. If, however, even one task is completed, then we should not wait, as it
                // can cause potential deadlocks.
                if (waitAll || tasks.All(task => !task.IsCompleted))
                {
                    foreach (var task in tasks)
                    {
                        if (!task.IsCompleted)
                        {
                            IO.Debug.WriteLine("<Coyote> Operation '{0}' of group '{1}' is waiting for task '{2}'.",
                                op.Name, op.Group, task.Id);
                            op.SetDependency(task, this.ControlledTasks.ContainsKey(task));
                        }
                    }

                    if (op.Dependencies.Count > 0)
                    {
                        op.Status = waitAll ? OperationStatus.BlockedOnWaitAll : OperationStatus.BlockedOnWaitAny;
                        this.ScheduleNextOperation(SchedulingPointType.Wait);
                    }
                }
            }
        }

        /// <summary>
        /// Blocks the currently executing operation until the task completes.
        /// </summary>
        internal void WaitUntilTaskCompletes(Task task)
        {
            if (!task.IsCompleted)
            {
                if (this.SchedulingPolicy is SchedulingPolicy.Systematic)
                {
                    // TODO: support timeouts and cancellation tokens.
                    if (!this.ControlledTasks.ContainsKey(task))
                    {
                        this.NotifyUncontrolledTaskWait(task);
                    }

                    var op = this.GetExecutingOperation();
                    this.WaitUntilTaskCompletes(op, task);
                }
                else if (this.SchedulingPolicy is SchedulingPolicy.Fuzzing)
                {
                    this.DelayOperation();
                }
            }
        }

        /// <summary>
        /// Blocks the specified operation until the task completes.
        /// </summary>
        internal void WaitUntilTaskCompletes(ControlledOperation op, Task task)
        {
            if (this.SchedulingPolicy is SchedulingPolicy.Systematic)
            {
                IO.Debug.WriteLine("<Coyote> Operation '{0}' of group '{1}' is waiting for task '{2}'.",
                    op.Name, op.Group, task.Id);
                op.SetDependency(task, this.ControlledTasks.ContainsKey(task));
                op.Status = OperationStatus.BlockedOnWaitAll;
                this.ScheduleNextOperation(SchedulingPointType.Wait);
            }
        }

        /// <summary>
        /// Unwraps the specified task.
        /// </summary>
        internal Task UnwrapTask(Task<Task> task)
        {
            var unwrappedTask = task.Unwrap();
            if (this.ControlledTasks.TryGetValue(task, out ControlledOperation op))
            {
                this.ControlledTasks.TryAdd(unwrappedTask, op);
            }

            return unwrappedTask;
        }

        /// <summary>
        /// Unwraps the specified task.
        /// </summary>
        internal Task<TResult> UnwrapTask<TResult>(Task<Task<TResult>> task)
        {
            var unwrappedTask = task.Unwrap();
            if (this.ControlledTasks.TryGetValue(task, out ControlledOperation op))
            {
                this.ControlledTasks.TryAdd(unwrappedTask, op);
            }

            return unwrappedTask;
        }

        /// <summary>
        /// Callback invoked when the continuation of an asynchronous state machine is scheduled.
        /// </summary>
        internal void OnAsyncStateMachineScheduleMoveNext(Task builderTask)
        {
            if (this.SchedulingPolicy != SchedulingPolicy.None)
            {
                this.ControlledTasks.TryAdd(builderTask, null);
            }
        }

        /// <summary>
        /// Registers the specified task as a known controlled task.
        /// </summary>
        internal void RegisterKnownControlledTask(Task task)
        {
            if (this.SchedulingPolicy != SchedulingPolicy.None)
            {
                this.ControlledTasks.TryAdd(task, null);
            }
        }

        /// <summary>
        /// Schedules the next enabled operation, which can include the currently executing operation.
        /// </summary>
        /// <param name="type">The type of the scheduling point.</param>
        /// <param name="isSuppressible">True if the interleaving can be suppressed, else false.</param>
        /// <param name="isYielding">True if the current operation is yielding, else false.</param>
        /// <remarks>
        /// An enabled operation is one that is not blocked nor completed.
        /// </remarks>
        internal void ScheduleNextOperation(SchedulingPointType type, bool isSuppressible = true, bool isYielding = false)
        {
            lock (this.SyncObject)
            {
                if (!this.IsAttached || this.SchedulingPolicy != SchedulingPolicy.Systematic)
                {
                    // Cannot schedule the next operation if the scheduler is not attached,
                    // or if the scheduling policy is not systematic.
                    return;
                }

                if (type is SchedulingPointType.Create || type is SchedulingPointType.ContinueWith)
                {
                    // If this scheduling point was triggered because a new operation was created by
                    // an uncontrolled thread, then the scheduling point must be postponed.
                    if (!this.IsThreadControlled(Thread.CurrentThread))
                    {
                        IO.Debug.WriteLine("<Coyote> Postponing scheduling point '{0}' in uncontrolled thread '{1}'.",
                            type, Thread.CurrentThread.ManagedThreadId);
                        this.LastPostponedSchedulingPoint = type;
                        return;
                    }
                }

                var current = this.GetExecutingOperation();
                if (current is null)
                {
                    // Cannot schedule the next operation if there is no controlled operation
                    // executing on the current thread.
                    return;
                }

                if (current != this.ScheduledOperation)
                {
                    // The currently executing operation is not scheduled, so send it to sleep.
                    this.PauseOperation(current);
                    return;
                }

                if (this.IsSchedulerSuppressed && this.LastPostponedSchedulingPoint is null &&
                    isSuppressible && current.Status is OperationStatus.Enabled)
                {
                    // Suppress the scheduling point.
                    IO.Debug.WriteLine("<Coyote> Supressing scheduling point in operation '{0}'.", current.Name);
                    return;
                }

                // Checks if the scheduling steps bound has been reached.
                this.CheckIfSchedulingStepsBoundIsReached();

                // Update metadata related to this scheduling point.
                current.LastSchedulingPoint = type;
                this.LastPostponedSchedulingPoint = null;

                if (this.Configuration.IsProgramStateHashingEnabled)
                {
                    // Update the current operation with the hashed program state.
                    current.LastHashedProgramState = this.GetHashedProgramState();
                }

                // Try to enable any operations with satisfied dependencies before asking the
                // scheduler to choose the next one to schedule.
                IEnumerable<ControlledOperation> ops = this.OperationMap.Values;
                if (this.TryEnableOperationsWithSatisfiedDependencies(current))
                {
                    // Order the operations by their id.
                    ops = ops.OrderBy(op => op.Id);
                }

                if (!this.Scheduler.GetNextOperation(ops, current, isYielding, out ControlledOperation next))
                {
                    // Check if the execution has deadlocked.
                    this.CheckIfExecutionHasDeadlocked(ops);
                    this.Detach(SchedulerDetachmentReason.BoundReached);
                }

<<<<<<< HEAD
                IO.Debug.WriteLine("<Coyote> Scheduling operation '{0}' (group: {1}).", next.Name, next.Group);
=======
                IO.Debug.WriteLine("<Coyote> Scheduling operation '{0}' of group '{1}'.", next.Name, next.Group);
>>>>>>> 74ba231b
                if (current != next)
                {
                    // Pause the currently scheduled operation, and enable the next one.
                    this.ScheduledOperation = next;
                    SyncMonitor.PulseAll(this.SyncObject);
                    this.PauseOperation(current);
                }
            }
        }

        /// <summary>
        /// Suppresses scheduling points until <see cref="ResumeScheduling"/> is invoked,
        /// unless a scheduling point must occur naturally.
        /// </summary>
        internal void SuppressScheduling()
        {
            lock (this.SyncObject)
            {
                IO.Debug.WriteLine("<Coyote> Suppressing scheduling of enabled operations.");
                this.IsSchedulerSuppressed = true;
            }
        }

        /// <summary>
        /// Resumes scheduling points that were suppressed by invoking <see cref="SuppressScheduling"/>.
        /// </summary>
        internal void ResumeScheduling()
        {
            lock (this.SyncObject)
            {
                IO.Debug.WriteLine("<Coyote> Resuming scheduling of enabled operations.");
                this.IsSchedulerSuppressed = false;
            }
        }

        /// <summary>
        /// Delays the currently executing operation for a nondeterministically chosen amount of time.
        /// </summary>
        /// <remarks>
        /// The delay is chosen nondeterministically by an underlying fuzzing strategy.
        /// If a delay of 0 is chosen, then the operation is not delayed.
        /// </remarks>
        internal void DelayOperation()
        {
            int delay = 0;
            ControlledOperation current = null;
            lock (this.SyncObject)
            {
                if (!this.IsAttached)
                {
                    throw new ThreadInterruptedException();
                }

                current = this.GetExecutingOperation();
                if (current != null)
                {
                    // Choose the next delay to inject. The value is in milliseconds.
                    delay = this.GetNondeterministicDelay(current, (int)this.Configuration.TimeoutDelay);
                    IO.Debug.WriteLine("<Coyote> Delaying operation '{0}' on thread '{1}' by {2}ms.",
                        current.Name, Thread.CurrentThread.ManagedThreadId, delay);
                }
            }

            // Only sleep the executing operation if a non-zero delay was chosen.
            if (delay > 0 && current != null)
            {
                var previousStatus = current.Status;
                current.Status = OperationStatus.Delayed;
                Thread.Sleep(delay);
                current.Status = previousStatus;
            }
        }

        /// <summary>
        /// Returns a controlled nondeterministic boolean choice.
        /// </summary>
        internal bool GetNondeterministicBooleanChoice(int maxValue, string callerName, string callerType) =>
            this.DefaultActorExecutionContext.GetNondeterministicBooleanChoice(maxValue, callerName, callerType);

        /// <summary>
        /// Returns the next nondeterministic boolean choice.
        /// </summary>
        internal bool GetNextNondeterministicBooleanChoice(int maxValue)
        {
            lock (this.SyncObject)
            {
                // Checks if the current operation is controlled by the runtime.
                this.GetExecutingOperation();

                // Checks if the scheduling steps bound has been reached.
                this.CheckIfSchedulingStepsBoundIsReached();

                if (this.Configuration.IsProgramStateHashingEnabled)
                {
                    // Update the current operation with the hashed program state.
                    this.ScheduledOperation.LastHashedProgramState = this.GetHashedProgramState();
                }

                if (!this.Scheduler.GetNextBooleanChoice(this.ScheduledOperation, maxValue, out bool choice))
                {
                    this.Detach(SchedulerDetachmentReason.BoundReached);
                }

                return choice;
            }
        }

        /// <summary>
        /// Returns a controlled nondeterministic integer choice.
        /// </summary>
        internal int GetNondeterministicIntegerChoice(int maxValue, string callerName, string callerType) =>
            this.DefaultActorExecutionContext.GetNondeterministicIntegerChoice(maxValue, callerName, callerType);

        /// <summary>
        /// Returns the next nondeterministic integer choice.
        /// </summary>
        internal int GetNextNondeterministicIntegerChoice(int maxValue)
        {
            lock (this.SyncObject)
            {
                // Checks if the current operation is controlled by the runtime.
                this.GetExecutingOperation();

                // Checks if the scheduling steps bound has been reached.
                this.CheckIfSchedulingStepsBoundIsReached();

                if (this.Configuration.IsProgramStateHashingEnabled)
                {
                    // Update the current operation with the hashed program state.
                    this.ScheduledOperation.LastHashedProgramState = this.GetHashedProgramState();
                }

                if (!this.Scheduler.GetNextIntegerChoice(this.ScheduledOperation, maxValue, out int choice))
                {
                    this.Detach(SchedulerDetachmentReason.BoundReached);
                }

                return choice;
            }
        }

        /// <summary>
        /// Returns a controlled nondeterministic delay for the specified operation.
        /// </summary>
        private int GetNondeterministicDelay(ControlledOperation op, int maxValue)
        {
            lock (this.SyncObject)
            {
                // Checks if the scheduling steps bound has been reached.
                this.CheckIfSchedulingStepsBoundIsReached();

                // Choose the next delay to inject.
                int maxDelay = maxValue > 0 ? (int)this.Configuration.TimeoutDelay : 1;
                if (!this.Scheduler.GetNextDelay(this.OperationMap.Values, op, maxDelay, out int next))
                {
                    this.Detach(SchedulerDetachmentReason.BoundReached);
                }

                return next;
            }
        }

        /// <summary>
        /// Registers the specified controlled operation.
        /// </summary>
        /// <param name="op">The operation to register.</param>
        internal void RegisterOperation(ControlledOperation op)
        {
            lock (this.SyncObject)
            {
                if (this.OperationMap.Count is 0)
                {
                    this.ScheduledOperation = op;
                }

#if NETSTANDARD2_0 || NETFRAMEWORK
                if (!this.OperationMap.ContainsKey(op.Id))
                {
                    this.OperationMap.Add(op.Id, op);
                }
#else
                this.OperationMap.TryAdd(op.Id, op);
#endif
<<<<<<< HEAD

=======
>>>>>>> 74ba231b
                this.OperationGroups.Add(op.Group);
            }
        }

        /// <summary>
        /// Starts the execution of the specified controlled operation.
        /// </summary>
        /// <param name="op">The operation to start executing.</param>
        /// <remarks>
        /// This method performs a handshake with <see cref="WaitOperationStart"/>.
        /// </remarks>
        private void StartOperation(ControlledOperation op)
        {
            lock (this.SyncObject)
            {
                IO.Debug.WriteLine("<Coyote> Started operation '{0}' of group '{1}' on thread '{2}'.",
                    op.Name, op.Group, Thread.CurrentThread.ManagedThreadId);
                op.Status = OperationStatus.Enabled;
                if (this.SchedulingPolicy is SchedulingPolicy.Systematic)
                {
                    SyncMonitor.PulseAll(this.SyncObject);
                    this.PauseOperation(op);
                }
            }
        }

        /// <summary>
        /// Waits for the specified controlled operation to start executing.
        /// </summary>
        /// <param name="op">The operation to wait.</param>
        /// <remarks>
        /// This method performs a handshake with <see cref="StartOperation"/>.
        /// </remarks>
        private void WaitOperationStart(ControlledOperation op)
        {
            lock (this.SyncObject)
            {
                if (this.SchedulingPolicy is SchedulingPolicy.Systematic && this.OperationMap.Count > 1)
                {
                    while (op.Status != OperationStatus.Enabled && this.IsAttached)
                    {
                        SyncMonitor.Wait(this.SyncObject);
                    }
                }
            }
        }

        /// <summary>
        /// Pauses the execution of the specified operation.
        /// </summary>
        /// <remarks>
        /// It is assumed that this method runs in the scope of a 'lock(this.SyncObject)' statement.
        /// </remarks>
        private void PauseOperation(ControlledOperation op)
        {
            if (op.Status is OperationStatus.Completed)
            {
                // The operation is completed, so no need to wait.
                return;
            }

            while (op != this.ScheduledOperation && this.IsAttached)
            {
                IO.Debug.WriteLine("<Coyote> Sleeping operation '{0}' of group '{1}' on thread '{2}'.",
                    op.Name, op.Group, Thread.CurrentThread.ManagedThreadId);
                SyncMonitor.Wait(this.SyncObject);
                IO.Debug.WriteLine("<Coyote> Waking up operation '{0}' of group '{1}' on thread '{2}'.",
                    op.Name, op.Group, Thread.CurrentThread.ManagedThreadId);
            }
        }

        /// <summary>
        /// Completes the specified operation.
        /// </summary>
        private void CompleteOperation(ControlledOperation op)
        {
            lock (this.SyncObject)
            {
                IO.Debug.WriteLine("<Coyote> Completed operation '{0}' of group '{1}' on thread '{2}'.",
                    op.Name, op.Group, Thread.CurrentThread.ManagedThreadId);
                op.Status = OperationStatus.Completed;
            }
        }

        /// <summary>
        /// Tries to enable any operations that have their dependencies satisfied. It returns
        /// true if there is at least one operation enabled, else false.
        /// </summary>
        /// <remarks>
        /// It is assumed that this method runs in the scope of a 'lock(this.SyncObject)' statement.
        /// </remarks>
        private bool TryEnableOperationsWithSatisfiedDependencies(ControlledOperation current)
        {
            IO.Debug.WriteLine("<Coyote> Trying to enable any operation with satisfied dependencies.");

            Stopwatch elapsedDelay = null;
            if (this.IsUncontrolledConcurrencyDetected &&
                this.Configuration.IsPartiallyControlledConcurrencyEnabled)
            {
                elapsedDelay = new Stopwatch();
                elapsedDelay.Start();
            }

            int attempt = 0;
            uint enabledOpsCount = 0;
            while (true)
            {
                // Cache the count of enabled operations from the previous attempt.
                uint previousEnabledOpsCount = enabledOpsCount;
                enabledOpsCount = 0;

                uint statusChanges = 0;
                bool isRootDependencyUnresolved = false;
                bool isAnyDependencyUnresolved = false;
                foreach (var op in this.OperationMap.Values)
                {
                    var previousStatus = op.Status;
                    if (previousStatus != OperationStatus.None &&
                        previousStatus != OperationStatus.Enabled &&
                        previousStatus != OperationStatus.Completed)
                    {
                        this.TryEnableOperation(op);
                        if (previousStatus == op.Status)
                        {
                            IO.Debug.WriteLine("<Coyote> Operation '{0}' of group '{1}' has status '{2}'.",
                                op.Name, op.Group, op.Status);
                            if (op.IsBlocked && op.IsAnyDependencyUncontrolled)
                            {
                                if (op.IsRoot)
                                {
                                    isRootDependencyUnresolved = true;
                                }
                                else
                                {
                                    isAnyDependencyUnresolved = true;
                                }
                            }
                        }
                        else
                        {
                            IO.Debug.WriteLine("<Coyote> Operation '{0}' of group '{1}' changed status from '{2}' to '{3}'.",
                                op.Name, op.Group, previousStatus, op.Status);
                            statusChanges++;
                        }
                    }

                    if (op.Status is OperationStatus.Enabled)
                    {
                        enabledOpsCount++;
                    }
                }

                // Heuristics for handling a partially controlled execution.
                if (this.IsUncontrolledConcurrencyDetected &&
                    this.Configuration.IsPartiallyControlledConcurrencyEnabled)
                {
                    // Compute the delta of enabled operations from the previous attempt.
                    uint enabledOpsDelta = attempt is 0 ? 0 : enabledOpsCount - previousEnabledOpsCount;

                    // This value is true if the current operation just completed and has uncontrolled source.
                    bool isSourceUnresolved = current.Status is OperationStatus.Completed && current.IsSourceUncontrolled;

                    // We consider the concurrency to be unresolved if there were no new enabled operations
                    // or status changes in this attempt, and one of the following cases holds:
                    // - If there are no enabled operations, then the concurrency is unresolved if
                    //   the current operation was just completed and has uncontrolled source, or
                    //   if there are any unresolved dependencies.
                    // - If there are enabled operations, then the concurrency is unresolved if
                    //   there are any (non-root) unresolved dependencies.
                    bool isNoEnabledOpsCaseResolved = enabledOpsCount is 0 &&
                        (isSourceUnresolved || isAnyDependencyUnresolved || isRootDependencyUnresolved);
                    bool isSomeEnabledOpsCaseResolved = enabledOpsCount > 0 && isAnyDependencyUnresolved;
                    bool isConcurrencyUnresolved = enabledOpsDelta is 0 && statusChanges is 0 &&
                        (isNoEnabledOpsCaseResolved || isSomeEnabledOpsCaseResolved);

                    // Retry if there is unresolved concurrency and any attempts left, or if there are no enabled
                    // operations and the accumulated delay is less than the specified deadlock timeout limit.
                    if ((++attempt < 5 && isConcurrencyUnresolved) ||
                        (enabledOpsCount is 0 && elapsedDelay.ElapsedMilliseconds < this.Configuration.DeadlockTimeout))
                    {
                        // Implement a simple retry logic to try resolve uncontrolled concurrency.
                        IO.Debug.WriteLine(
                            "<Coyote> Pausing controlled thread '{0}' to try resolve uncontrolled concurrency.",
                            Thread.CurrentThread.ManagedThreadId);
                        // Necessary until we have a better synchronization mechanism to give
                        // more chance to another thread to resolve uncontrolled concurrency.
                        SyncMonitor.Wait(this.SyncObject, (int)this.Configuration.UncontrolledConcurrencyTimeout);
                        Thread.Yield();
                        continue;
                    }
                }

                break;
            }

            IO.Debug.WriteLine("<Coyote> There are {0} enabled operations.", enabledOpsCount);
            this.MaxConcurrencyDegree = Math.Max(this.MaxConcurrencyDegree, enabledOpsCount);
            elapsedDelay?.Stop();
            return enabledOpsCount > 0;
        }

        /// <summary>
        /// Tries to enable the specified operation, if its dependencies have been satisfied.
        /// </summary>
        /// <remarks>
        /// It is assumed that this method runs in the scope of a 'lock (this.SyncObject)' statement.
        /// </remarks>
        private bool TryEnableOperation(ControlledOperation op)
        {
            if (op.Status is OperationStatus.Delayed && op is DelayOperation delayedOp)
            {
                if (delayedOp.Delay > 0)
                {
                    delayedOp.Delay--;
                }

                // The operation is delayed, so it is enabled either if the delay completes
                // or if no other operation is enabled.
                if (delayedOp.Delay is 0 ||
                    !this.OperationMap.Any(kvp => kvp.Value.Status is OperationStatus.Enabled))
                {
                    delayedOp.Delay = 0;
                    delayedOp.Status = OperationStatus.Enabled;
                    return true;
                }

                return false;
            }

            // If this is the root operation, then only try enable it if all actor operations (if any) are
            // completed. This is required because in tests that include actors, actors can execute without
            // the main task explicitly waiting for them to terminate or reach quiescence. Otherwise, if the
            // root operation was enabled, the test can terminate early.
            if (op.IsRoot && this.OperationMap.Any(
                kvp => kvp.Value is ActorOperation && kvp.Value.Status != OperationStatus.Completed))
            {
                return false;
            }

            // If the operation is blocked on one or more tasks, then check if the tasks have completed.
            if ((op.Status is OperationStatus.BlockedOnWaitAll &&
                op.Dependencies.All(dependency => dependency is Task task && task.IsCompleted)) ||
                (op.Status is OperationStatus.BlockedOnWaitAny &&
                op.Dependencies.Any(dependency => dependency is Task task && task.IsCompleted)))
            {
                op.Unblock();
                return true;
            }

            return false;
        }

        /// <summary>
        /// Pauses the scheduled controlled operation until either the uncontrolled task completes,
        /// it tries to invoke an uncontrolled scheduling point, or the timeout expires.
        /// </summary>
        /// <remarks>
        /// It is assumed that this method runs in the scope of a 'lock(this.SyncObject)' statement.
        /// </remarks>
        private void TryPauseAndResolveUncontrolledTask(Task task)
        {
            if (this.IsThreadControlled(Thread.CurrentThread))
            {
                // A scheduling point from an uncontrolled thread has not been postponed yet, so pause the execution
                // of the current operation to try give time to the uncontrolled concurrency to be resolved.
                if (this.LastPostponedSchedulingPoint is null)
                {
                    IO.Debug.WriteLine(
                        "<Coyote> Pausing controlled thread '{0}' to try resolve uncontrolled concurrency.",
                        Thread.CurrentThread.ManagedThreadId);
                    int attempt = 0;
                    int delay = (int)this.Configuration.UncontrolledConcurrencyTimeout;
                    while (attempt++ < 10 && !task.IsCompleted)
                    {
                        // Necessary until we have a better synchronization mechanism to give
                        // more chance to another thread to resolve uncontrolled concurrency.
                        SyncMonitor.Wait(this.SyncObject, delay);
                        Thread.Yield();
                        if (this.LastPostponedSchedulingPoint.HasValue)
                        {
                            // A scheduling point from an uncontrolled thread has been postponed,
                            // so stop trying to resolve the uncontrolled concurrency.
                            break;
                        }
                    }
                }

                if (this.LastPostponedSchedulingPoint.HasValue)
                {
                    IO.Debug.WriteLine(
                        "<Coyote> Resuming controlled thread '{0}' with uncontrolled concurrency resolved.",
                        Thread.CurrentThread.ManagedThreadId);
                    this.ScheduleNextOperation(this.LastPostponedSchedulingPoint.Value, isSuppressible: false);
                }
            }
        }

        /// <summary>
        /// Returns the currently executing <see cref="ControlledOperation"/>,
        /// or null if no such operation is executing.
        /// </summary>
#if !DEBUG
        [DebuggerStepThrough]
#endif
        internal ControlledOperation GetExecutingOperation()
        {
            lock (this.SyncObject)
            {
                var op = ExecutingOperation.Value;
                if (op is null)
                {
                    this.NotifyUncontrolledCurrentThread();
                }

                return op;
            }
        }

        /// <summary>
        /// Returns the currently executing <see cref="ControlledOperation"/> of the
        /// specified type, or null if no such operation is executing.
        /// </summary>
#if !DEBUG
        [DebuggerStepThrough]
#endif
        internal TControlledOperation GetExecutingOperation<TControlledOperation>()
            where TControlledOperation : ControlledOperation
        {
            lock (this.SyncObject)
            {
                var op = ExecutingOperation.Value;
                if (op is null)
                {
                    this.NotifyUncontrolledCurrentThread();
                }

                return op is TControlledOperation expected ? expected : default;
            }
        }

        /// <summary>
        /// Returns the <see cref="ControlledOperation"/> associated with the specified
        /// operation id, or null if no such operation exists.
        /// </summary>
        internal ControlledOperation GetOperationWithId(ulong operationId)
        {
            lock (this.SyncObject)
            {
                this.OperationMap.TryGetValue(operationId, out ControlledOperation op);
                return op;
            }
        }

        /// <summary>
        /// Returns the <see cref="ControlledOperation"/> of the specified type that is associated
        /// with the specified operation id, or null if no such operation exists.
        /// </summary>
        internal TControlledOperation GetOperationWithId<TControlledOperation>(ulong operationId)
            where TControlledOperation : ControlledOperation
        {
            lock (this.SyncObject)
            {
                if (this.OperationMap.TryGetValue(operationId, out ControlledOperation op) &&
                    op is TControlledOperation expected)
                {
                    return expected;
                }
            }

            return default;
        }

        /// <summary>
        /// Returns all registered operations.
        /// </summary>
        /// <remarks>
        /// This operation is thread safe because the systematic testing
        /// runtime serializes the execution.
        /// </remarks>
        private IEnumerable<ControlledOperation> GetRegisteredOperations()
        {
            lock (this.SyncObject)
            {
                return this.OperationMap.Values;
            }
        }

        /// <summary>
        /// Returns the next available unique operation id.
        /// </summary>
        /// <returns>Value representing the next available unique operation id.</returns>
        internal ulong GetNextOperationId() =>
            // Atomically increments and safely wraps the value into an unsigned long.
            (ulong)Interlocked.Increment(ref this.OperationIdCounter) - 1;

        /// <summary>
        /// Returns the current hashed state of the execution.
        /// </summary>
        /// <remarks>
        /// The hash is updated in each execution step.
        /// </remarks>
        [DebuggerStepThrough]
        private int GetHashedProgramState()
        {
            unchecked
            {
                int hash = 19;
                foreach (var operation in this.GetRegisteredOperations().OrderBy(op => op.Id))
                {
                    if (operation is ActorOperation actorOperation)
                    {
                        int operationHash = 31 + actorOperation.Actor.GetHashedState(this.SchedulingPolicy);
                        operationHash = (operationHash * 31) + actorOperation.LastSchedulingPoint.GetHashCode();
                        hash *= operationHash;
                    }
                    else
                    {
                        hash *= 31 + operation.LastSchedulingPoint.GetHashCode();
                    }
                }

                hash = (hash * 31) + this.SpecificationEngine.GetHashedMonitorState();
                return hash;
            }
        }

        /// <summary>
        /// Checks if the scheduling steps bound has been reached. If yes,
        /// it stops the scheduler and kills all enabled machines.
        /// </summary>
#if !DEBUG
        [DebuggerHidden]
#endif
        private void CheckIfSchedulingStepsBoundIsReached()
        {
            if (this.Scheduler.IsMaxStepsReached)
            {
                string message = $"Scheduling steps bound of {this.Scheduler.StepCount} reached.";
                if (this.Configuration.ConsiderDepthBoundHitAsBug)
                {
                    this.NotifyAssertionFailure(message);
                }
                else
                {
                    IO.Debug.WriteLine($"<Coyote> {message}");
                    this.Detach(SchedulerDetachmentReason.BoundReached);
                }
            }
        }

        /// <summary>
        /// Registers a new specification monitor of the specified <see cref="Type"/>.
        /// </summary>
        internal void RegisterMonitor<T>()
            where T : Specifications.Monitor => this.DefaultActorExecutionContext.RegisterMonitor<T>();

        /// <summary>
        /// Invokes the specified monitor with the specified <see cref="Event"/>.
        /// </summary>
        internal void Monitor<T>(Event e)
            where T : Specifications.Monitor => this.DefaultActorExecutionContext.Monitor<T>(e);

        /// <summary>
        /// Checks if the assertion holds, and if not, throws an exception.
        /// </summary>
        internal void Assert(bool predicate) => this.SpecificationEngine.Assert(predicate);

        /// <summary>
        /// Checks if the assertion holds, and if not, throws an exception.
        /// </summary>
        internal void Assert(bool predicate, string s, object arg0) => this.SpecificationEngine.Assert(predicate, s, arg0);

        /// <summary>
        /// Checks if the assertion holds, and if not, throws an exception.
        /// </summary>
        internal void Assert(bool predicate, string s, object arg0, object arg1) =>
            this.SpecificationEngine.Assert(predicate, s, arg0, arg1);

        /// <summary>
        /// Checks if the assertion holds, and if not, throws an exception.
        /// </summary>
        internal void Assert(bool predicate, string s, object arg0, object arg1, object arg2) =>
            this.SpecificationEngine.Assert(predicate, s, arg0, arg1, arg2);

        /// <summary>
        /// Checks if the assertion holds, and if not, throws an exception.
        /// </summary>
        internal void Assert(bool predicate, string s, params object[] args) => this.SpecificationEngine.Assert(predicate, s, args);

        /// <summary>
        /// Creates a liveness monitor that checks if the specified task eventually completes execution successfully.
        /// </summary>
#if !DEBUG
        [DebuggerStepThrough]
#endif
        internal void MonitorTaskCompletion(Task task) => this.SpecificationEngine.MonitorTaskCompletion(task);

        /// <summary>
        /// Returns true if the specified thread is controlled, else false.
        /// </summary>
        private bool IsThreadControlled(Thread thread)
        {
            string name = thread?.Name;
            return name != null && this.ControlledThreads.ContainsKey(name);
        }

        /// <summary>
        /// Returns true if the specified task is uncontrolled, else false.
        /// </summary>
        internal bool IsTaskUncontrolled(Task task) =>
            task != null && !task.IsCompleted && !this.ControlledTasks.ContainsKey(task);

        /// <summary>
        /// Checks if the task returned from the specified method is uncontrolled.
        /// </summary>
#if !DEBUG
        [DebuggerHidden]
#endif
        internal void CheckIfReturnedTaskIsUncontrolled(Task task, string methodName)
        {
            if (this.IsTaskUncontrolled(task))
            {
                this.NotifyUncontrolledTaskReturned(task, methodName);
            }
        }

        /// <summary>
        /// Checks if the execution has deadlocked. This happens when there are no more enabled operations,
        /// but there is one or more blocked operations that are waiting some resource to complete.
        /// </summary>
#if !DEBUG
        [DebuggerHidden]
#endif
        private void CheckIfExecutionHasDeadlocked(IEnumerable<ControlledOperation> ops)
        {
            var blockedOnReceiveOperations = ops.Where(op => op.Status is OperationStatus.BlockedOnReceive).ToList();
            var blockedOnWaitOperations = ops.Where(op => op.Status is OperationStatus.BlockedOnWaitAll ||
                op.Status is OperationStatus.BlockedOnWaitAny).ToList();
            var blockedOnResources = ops.Where(op => op.Status is OperationStatus.BlockedOnResource).ToList();

            var totalCount = blockedOnReceiveOperations.Count + blockedOnWaitOperations.Count + blockedOnResources.Count;
            if (totalCount is 0)
            {
                return;
            }

            // To simplify the error message, remove the root operation, unless it is the only one that is blocked.
            if (totalCount > 1)
            {
                blockedOnReceiveOperations.RemoveAll(op => op.IsRoot);
                blockedOnWaitOperations.RemoveAll(op => op.IsRoot);
                blockedOnResources.RemoveAll(op => op.IsRoot);
            }

            StringBuilder msg;
            if (this.IsUncontrolledConcurrencyDetected)
            {
                msg = new StringBuilder("Potential deadlock detected.");
            }
            else
            {
                msg = new StringBuilder("Deadlock detected.");
            }

            if (blockedOnReceiveOperations.Count > 0)
            {
                for (int idx = 0; idx < blockedOnReceiveOperations.Count; idx++)
                {
                    msg.Append(string.Format(CultureInfo.InvariantCulture, " {0}", blockedOnReceiveOperations[idx].Name));
                    if (idx == blockedOnReceiveOperations.Count - 2)
                    {
                        msg.Append(" and");
                    }
                    else if (idx < blockedOnReceiveOperations.Count - 1)
                    {
                        msg.Append(',');
                    }
                }

                msg.Append(blockedOnReceiveOperations.Count is 1 ? " is " : " are ");
                msg.Append("waiting to receive an event, but no other controlled operations are enabled.");
            }

            if (blockedOnWaitOperations.Count > 0)
            {
                for (int idx = 0; idx < blockedOnWaitOperations.Count; idx++)
                {
                    msg.Append(string.Format(CultureInfo.InvariantCulture, " {0}", blockedOnWaitOperations[idx].Name));
                    if (idx == blockedOnWaitOperations.Count - 2)
                    {
                        msg.Append(" and");
                    }
                    else if (idx < blockedOnWaitOperations.Count - 1)
                    {
                        msg.Append(',');
                    }
                }

                msg.Append(blockedOnWaitOperations.Count is 1 ? " is " : " are ");
                msg.Append("waiting for a task to complete, but no other controlled operations are enabled.");
            }

            if (blockedOnResources.Count > 0)
            {
                for (int idx = 0; idx < blockedOnResources.Count; idx++)
                {
                    msg.Append(string.Format(CultureInfo.InvariantCulture, " {0}", blockedOnResources[idx].Name));
                    if (idx == blockedOnResources.Count - 2)
                    {
                        msg.Append(" and");
                    }
                    else if (idx < blockedOnResources.Count - 1)
                    {
                        msg.Append(',');
                    }
                }

                msg.Append(blockedOnResources.Count is 1 ? " is " : " are ");
                msg.Append("waiting to acquire a resource that is already acquired, ");
                msg.Append("but no other controlled operations are enabled.");
            }

            if (this.IsUncontrolledConcurrencyDetected)
            {
                msg.Append(" Due to the presence of uncontrolled concurrency in the test, ");
                msg.Append("Coyote cannot accurately determine if this is a real deadlock or not.");
                if (!this.Configuration.ReportPotentialDeadlocksAsBugs)
                {
                    this.Logger.WriteLine($"<TestLog> {msg}");
                    this.Detach(SchedulerDetachmentReason.Deadlocked);
                }

                msg.Append(" If you believe that this is not a real deadlock, you can disable reporting ");
                msg.Append("potential deadlocks as bugs by setting '--skip-potential-deadlocks' or ");
                msg.Append("'Configuration.WithPotentialDeadlocksReportedAsBugs(false)'.");
            }

            this.NotifyAssertionFailure(msg.ToString());
        }

        /// <summary>
        /// Checks if the execution has deadlocked. This checks occurs periodically.
        /// </summary>
        private void CheckIfExecutionHasDeadlocked(object state)
        {
            lock (this.SyncObject)
            {
                if (!this.IsAttached)
                {
                    return;
                }

                SchedulingActivityInfo info = state as SchedulingActivityInfo;
                if (info.StepCount == this.Scheduler.StepCount)
                {
                    string msg = "Potential deadlock detected. Due to the concurrency fuzzing heuristics, " +
                        "Coyote cannot accurately determine if this is a real deadlock or not. If you believe " +
                        "that this is not a real deadlock, you can increase the dealock detection timeout by " +
                        "setting '--deadlock-timeout N' or 'Configuration.WithDeadlockTimeout(N)'.";
                    if (this.Configuration.ReportPotentialDeadlocksAsBugs)
                    {
                        msg += " Alternatively, you can disable reporting potential deadlocks as bugs by setting " +
                        "'--skip-potential-deadlocks' or 'Configuration.WithPotentialDeadlocksReportedAsBugs(false)'.";
                        this.NotifyAssertionFailure(msg);
                    }
                    else
                    {
                        this.Logger.WriteLine($"<TestLog> {msg}");
                        this.Detach(SchedulerDetachmentReason.Deadlocked);
                    }
                }
                else
                {
                    info.StepCount = this.Scheduler.StepCount;

                    try
                    {
                        // Start the next timeout period.
                        this.DeadlockMonitor.Change(TimeSpan.FromMilliseconds(this.Configuration.DeadlockTimeout),
                            Timeout.InfiniteTimeSpan);
                    }
                    catch (ObjectDisposedException)
                    {
                        // Benign race condition while disposing the timer.
                    }
                }
            }
        }

        /// <summary>
        /// Checks for liveness errors at test termination.
        /// </summary>
        /// <remarks>
        /// The liveness check only happens if no safety errors have been found, and all controlled
        /// operations have completed to ensure that any found liveness bug is not a false positive.
        /// </remarks>
        private void CheckLivenessErrorsAtTermination()
        {
            if (!this.IsBugFound && this.OperationMap.All(kvp => kvp.Value.Status is OperationStatus.Completed))
            {
                this.SpecificationEngine.CheckLivenessErrors();
            }
        }

        /// <summary>
        /// Notify that an exception was not handled.
        /// </summary>
        internal void NotifyUnhandledException(Exception ex, string message)
        {
            lock (this.SyncObject)
            {
                if (!this.IsAttached)
                {
                    return;
                }

                if (this.UnhandledException is null)
                {
                    this.UnhandledException = ex;
                }

                this.NotifyAssertionFailure(message);
            }
        }

        /// <summary>
        /// Notify that an assertion has failed.
        /// </summary>
#if !DEBUG
        [DebuggerHidden]
#endif
        internal void NotifyAssertionFailure(string text)
        {
            lock (this.SyncObject)
            {
                if (!this.IsAttached)
                {
                    return;
                }

                if (!this.IsBugFound)
                {
                    this.BugReport = text;
                    this.LogWriter.LogAssertionFailure($"<ErrorLog> {text}");
                    this.RaiseOnFailureEvent(new AssertionFailureException(text));

                    this.IsBugFound = true;
                    if (this.Configuration.AttachDebugger)
                    {
                        Debugger.Break();
                    }
                }

                this.Detach(SchedulerDetachmentReason.BugFound);
            }
        }

        /// <summary>
        /// Notify that the currently executing thread is uncontrolled.
        /// </summary>
        private void NotifyUncontrolledCurrentThread()
        {
            if (this.SchedulingPolicy is SchedulingPolicy.Systematic)
            {
                // TODO: figure out if there is a way to get more information about the creator of the
                // uncontrolled thread to ease the user debugging experience.
                // Report the invalid operation and then throw it to fail the current thread. This will
                // most likely crash the program, but we try to fail as cleanly and fast as possible.
                string message = $"Executing thread '{Thread.CurrentThread.ManagedThreadId}' is not intercepted and " +
                    "controlled during testing, so it can interfere with the ability to reproduce bug traces.";
                if (this.Configuration.IsPartiallyControlledConcurrencyEnabled)
                {
                    this.Logger.WriteLine($"<TestLog> {message}");
                    this.IsUncontrolledConcurrencyDetected = true;
                }
                else if (this.Configuration.IsConcurrencyFuzzingFallbackEnabled)
                {
                    this.Logger.WriteLine($"<TestLog> {message}");
                    this.IsUncontrolledConcurrencyDetected = true;
                    this.Detach(SchedulerDetachmentReason.ConcurrencyUncontrolled);
                }
                else
                {
                    this.NotifyAssertionFailure(FormatUncontrolledConcurrencyExceptionMessage(message, 3));
                }
            }
        }

        /// <summary>
        /// Notify that an uncontrolled task is being waited.
        /// </summary>
        private void NotifyUncontrolledTaskWait(Task task)
        {
            lock (this.SyncObject)
            {
                if (this.SchedulingPolicy is SchedulingPolicy.Systematic)
                {
                    // TODO: figure out if there is a way to get more information about the creator of the
                    // uncontrolled task to ease the user debugging experience.
                    // Report the invalid operation and then throw it to fail the current thread. This will
                    // most likely crash the program, but we try to fail as cleanly and fast as possible.
                    string message = $"Waiting task '{task.Id}' that is not intercepted and controlled during " +
                        "testing, so it can interfere with the ability to reproduce bug traces.";
                    if (this.Configuration.IsPartiallyControlledConcurrencyEnabled)
                    {
                        this.Logger.WriteLine($"<TestLog> {message}");
                        this.IsUncontrolledConcurrencyDetected = true;
                        if (this.UncontrolledTasks.Add(task))
                        {
                            this.TryPauseAndResolveUncontrolledTask(task);
                        }
                    }
                    else if (this.Configuration.IsConcurrencyFuzzingFallbackEnabled)
                    {
                        this.Logger.WriteLine($"<TestLog> {message}");
                        this.IsUncontrolledConcurrencyDetected = true;
                        this.Detach(SchedulerDetachmentReason.ConcurrencyUncontrolled);
                    }
                    else
                    {
                        this.NotifyAssertionFailure(FormatUncontrolledConcurrencyExceptionMessage(message, 3));
                    }
                }
            }
        }

        /// <summary>
        /// Notify that an uncontrolled task was returned.
        /// </summary>
        private void NotifyUncontrolledTaskReturned(Task task, string methodName)
        {
            lock (this.SyncObject)
            {
                if (this.SchedulingPolicy != SchedulingPolicy.None)
                {
                    this.UncontrolledInvocations.Add(methodName);
                }

                if (this.SchedulingPolicy is SchedulingPolicy.Systematic)
                {
                    string message = $"Invoking '{methodName}' returned task '{task.Id}' that is not intercepted and " +
                        "controlled during testing, so it can interfere with the ability to reproduce bug traces.";
                    if (this.Configuration.IsPartiallyControlledConcurrencyEnabled)
                    {
                        this.Logger.WriteLine($"<TestLog> {message}");
                        this.IsUncontrolledConcurrencyDetected = true;
                        if (this.UncontrolledTasks.Add(task))
                        {
                            this.TryPauseAndResolveUncontrolledTask(task);
                        }
                    }
                    else if (this.Configuration.IsConcurrencyFuzzingFallbackEnabled)
                    {
                        this.Logger.WriteLine($"<TestLog> {message}");
                        this.IsUncontrolledConcurrencyDetected = true;
                        this.Detach(SchedulerDetachmentReason.ConcurrencyUncontrolled);
                    }
                    else
                    {
                        this.NotifyAssertionFailure(FormatUncontrolledConcurrencyExceptionMessage(message, 4, methodName));
                    }
                }
            }
        }

        /// <summary>
        /// Notify that an uncontrolled invocation was detected.
        /// </summary>
        internal void NotifyUncontrolledInvocation(string methodName)
        {
            lock (this.SyncObject)
            {
                if (this.SchedulingPolicy != SchedulingPolicy.None)
                {
                    this.UncontrolledInvocations.Add(methodName);
                }

                if (this.SchedulingPolicy is SchedulingPolicy.Systematic)
                {
                    string message = $"Invoking '{methodName}' is not intercepted and controlled during " +
                        "testing, so it can interfere with the ability to reproduce bug traces.";
                    if (this.Configuration.IsPartiallyControlledConcurrencyEnabled)
                    {
                        this.Logger.WriteLine($"<TestLog> {message}");
                        this.IsUncontrolledConcurrencyDetected = true;
                    }
                    else if (this.Configuration.IsConcurrencyFuzzingFallbackEnabled)
                    {
                        this.Logger.WriteLine($"<TestLog> {message}");
                        this.IsUncontrolledConcurrencyDetected = true;
                        this.Detach(SchedulerDetachmentReason.ConcurrencyUncontrolled);
                    }
                    else
                    {
                        this.NotifyAssertionFailure(FormatUncontrolledConcurrencyExceptionMessage(message, 3, methodName));
                    }
                }
            }
        }

        /// <summary>
        /// Formats the message of the uncontrolled concurrency exception.
        /// </summary>
        private static string FormatUncontrolledConcurrencyExceptionMessage(string message,
            int skipStackFrames, string methodName = default)
        {
            var mockMessage = methodName is null ? string.Empty : $" either replace or mock '{methodName}', or";
            return $"{message} As a workaround, you can{mockMessage} use the '--no-repro' command line option " +
                "(or the 'Configuration.WithNoBugTraceRepro()' method) to ignore this error by disabling bug " +
                $"trace repro. Learn more at http://aka.ms/coyote-no-repro.\n{new StackTrace(skipStackFrames)}";
        }

        /// <summary>
        /// Processes an unhandled exception in the specified controlled operation.
        /// </summary>
        internal void ProcessUnhandledExceptionInOperation(ControlledOperation op, Exception exception)
        {
            // Complete the failed operation. This is required so that the operation
            // does not throw if it detaches.
            op.Status = OperationStatus.Completed;
            if (exception.GetBaseException() is ThreadInterruptedException)
            {
                // Ignore this exception, its thrown by the runtime.
                IO.Debug.WriteLine("<Coyote> Controlled thread '{0}' executing operation '{1}' was interrupted.",
                    Thread.CurrentThread.ManagedThreadId, op.Name);
            }
            else
            {
                string message;
                string trace = FormatExceptionStackTrace(exception);
                if (op is ActorOperation actorOp)
                {
                    message = string.Format(CultureInfo.InvariantCulture,
                        $"Unhandled exception in actor '{actorOp.Name}'. {trace}");
                }
                else
                {
                    message = $"Unhandled exception. {trace}";
                }

                // Report the unhandled exception.
                this.NotifyUnhandledException(exception, message);
            }
        }

        /// <summary>
        /// Formats the stack trace of the specified exception.
        /// </summary>
        private static string FormatExceptionStackTrace(Exception exception)
        {
            string[] lines = exception.ToString().Split(new[] { Environment.NewLine }, StringSplitOptions.None);
            for (int i = 0; i < lines.Length; i++)
            {
                if (lines[i].StartsWith("   at Microsoft.Coyote.Rewriting", StringComparison.Ordinal))
                {
                    lines[i] = string.Empty;
                }
            }

            return string.Join(Environment.NewLine, lines.Where(line => !string.IsNullOrEmpty(line)));
        }

        /// <summary>
        /// Raises the <see cref="OnFailure"/> event with the specified <see cref="Exception"/>.
        /// </summary>
        internal void RaiseOnFailureEvent(Exception exception)
        {
            if (this.Configuration.AttachDebugger)
            {
                Debugger.Break();
                this.Configuration.AttachDebugger = false;
            }

            this.OnFailure?.Invoke(exception);
        }

        /// <summary>
        /// Populates the specified test report.
        /// </summary>
        internal void PopulateTestReport(ITestReport report)
        {
            lock (this.SyncObject)
            {
                report.SetSchedulingStatistics(this.IsBugFound, this.BugReport, this.OperationMap.Count,
                    (int)this.MaxConcurrencyDegree, this.Scheduler.StepCount, this.Scheduler.IsMaxStepsReached,
                    this.Scheduler.IsScheduleFair);
                if (this.IsBugFound)
                {
                    report.SetUnhandledException(this.UnhandledException);
                }

                report.SetUncontrolledInvocations(this.UncontrolledInvocations);
            }
        }

        /// <summary>
        /// Sets up the context of the executing controlled thread, allowing future retrieval
        /// of runtime related data from the same thread, as well as across threads that share
        /// the same asynchronous control flow.
        /// </summary>
        private void SetCurrentExecutionContext(ControlledOperation op)
        {
            ThreadLocalRuntime.Value = this;
            AsyncLocalRuntime.Value = this;
            this.SetControlledSynchronizationContext();

            // Assign the specified controlled operation to the executing thread, and
            // associate the operation group, if any, with the current context.
            ExecutingOperation.Value = op;
            OperationGroup.SetCurrent(op.Group);
        }

        /// <summary>
        /// Removes any runtime related data from the context of the executing controlled thread.
        /// </summary>
        private static void CleanCurrentExecutionContext()
        {
            ExecutingOperation.Value = null;
            AsyncLocalRuntime.Value = null;
            ThreadLocalRuntime.Value = null;
            OperationGroup.RemoveFromContext();
        }

        /// <summary>
        /// Sets the synchronization context to the controlled synchronization context.
        /// </summary>
        private void SetControlledSynchronizationContext() =>
            SynchronizationContext.SetSynchronizationContext(this.SyncContext);

        /// <summary>
        /// Forces the scheduler to terminate.
        /// </summary>
        public void ForceStop() => this.IsRunning = false;

        /// <summary>
        /// Detaches the scheduler and interrupts all controlled operations.
        /// </summary>
        private void Detach(SchedulerDetachmentReason reason)
        {
            if (!this.IsAttached)
            {
                return;
            }

            try
            {
                if (reason is SchedulerDetachmentReason.PathExplored)
                {
                    this.Logger.WriteLine("<TestLog> Exploration finished [reached the end of the test method].");
                }
                else if (reason is SchedulerDetachmentReason.BoundReached)
                {
                    this.Logger.WriteLine("<TestLog> Exploration finished [reached the given bound].");
                }
                else if (reason is SchedulerDetachmentReason.Deadlocked)
                {
                    this.Logger.WriteLine("<TestLog> Exploration finished [detected a potential deadlock].");
                }
                else if (reason is SchedulerDetachmentReason.ConcurrencyUncontrolled)
                {
                    this.Logger.WriteLine("<TestLog> Exploration finished [detected uncontrolled concurrency].");
                }
                else if (reason is SchedulerDetachmentReason.BugFound)
                {
                    this.Logger.WriteLine("<TestLog> Exploration finished [found a bug using the '{0}' strategy].",
                        this.Configuration.SchedulingStrategy);
                }

                this.IsAttached = false;

                // Complete any remaining operations at the end of the schedule.
                foreach (var op in this.OperationMap.Values)
                {
                    if (op.Status != OperationStatus.Completed)
                    {
                        op.Status = OperationStatus.Completed;

                        // Interrupt the thread executing this operation.
                        if (op == ExecutingOperation.Value)
                        {
                            throw new ThreadInterruptedException();
                        }
                        else if (this.ThreadPool.TryGetValue(op.Id, out Thread thread))
                        {
                            thread.Interrupt();
                        }
                    }
                }
            }
            finally
            {
                // Check if the completion source is completed, else set its result.
                if (!this.CompletionSource.Task.IsCompleted)
                {
                    this.IsRunning = false;
                    this.CompletionSource.SetResult(true);
                }
            }
        }

        /// <summary>
        /// Disposes runtime resources.
        /// </summary>
        private void Dispose(bool disposing)
        {
            if (disposing)
            {
                RuntimeProvider.Deregister(this.Id);

                foreach (var group in this.OperationGroups)
                {
                    group.Dispose();
                }

                this.ThreadPool.Clear();
                this.OperationMap.Clear();
                this.OperationGroups.Clear();
                this.ControlledThreads.Clear();
                this.ControlledTasks.Clear();
                this.UncontrolledTasks.Clear();
                this.UncontrolledInvocations.Clear();

                this.DefaultActorExecutionContext.Dispose();
                this.ControlledTaskScheduler.Dispose();
                this.SyncContext.Dispose();
                this.SpecificationEngine.Dispose();

                if (this.SchedulingPolicy is SchedulingPolicy.Systematic)
                {
                    // Note: this makes it possible to run a Controlled unit test followed by a production
                    // unit test, whereas before that would throw "Uncontrolled Task" exceptions.
                    // This does not solve mixing unit test type in parallel.
                    Interlocked.Decrement(ref ExecutionControlledUseCount);
                }
                else if (this.SchedulingPolicy is SchedulingPolicy.Fuzzing)
                {
                    this.DeadlockMonitor.Dispose();
                }
            }
        }

        /// <summary>
        /// Disposes runtime resources.
        /// </summary>
        public void Dispose()
        {
            this.Dispose(true);
            GC.SuppressFinalize(this);
        }
    }
}<|MERGE_RESOLUTION|>--- conflicted
+++ resolved
@@ -123,11 +123,7 @@
         private readonly Dictionary<ulong, ControlledOperation> OperationMap;
 
         /// <summary>
-<<<<<<< HEAD
-        /// Set of groups of controlled operations that can be scheduled during testing.
-=======
         /// Set of groups of controlled operations that can be scheduled together during testing.
->>>>>>> 74ba231b
         /// </summary>
         private readonly HashSet<OperationGroup> OperationGroups;
 
@@ -422,21 +418,12 @@
         /// </summary>
         private ControlledOperation CreateControlledOperation(uint delay = 0)
         {
-<<<<<<< HEAD
-            // Assign the group associated with the current execution context,
-            // if such a group exists, else the group of the currently executing
-            // operation, if such an operation exists.
-            OperationGroup group = OperationGroup.Current ?? ExecutingOperation.Value?.Group;
-            // OperationGroup group = null;
-
-=======
             // Assign the operation group associated with the execution context of the
             // current thread, if such a group exists, else the group of the currently
             // executing operation, if such an operation exists.
             OperationGroup group = OperationGroup.Current ?? ExecutingOperation.Value?.Group;
 
             // Create a new controlled operation using the next available operation id.
->>>>>>> 74ba231b
             ulong operationId = this.GetNextOperationId();
             ControlledOperation op = delay > 0 ?
                 new DelayOperation(operationId, $"Delay({operationId})", delay) :
@@ -877,11 +864,7 @@
                     this.Detach(SchedulerDetachmentReason.BoundReached);
                 }
 
-<<<<<<< HEAD
-                IO.Debug.WriteLine("<Coyote> Scheduling operation '{0}' (group: {1}).", next.Name, next.Group);
-=======
                 IO.Debug.WriteLine("<Coyote> Scheduling operation '{0}' of group '{1}'.", next.Name, next.Group);
->>>>>>> 74ba231b
                 if (current != next)
                 {
                     // Pause the currently scheduled operation, and enable the next one.
@@ -1065,10 +1048,6 @@
 #else
                 this.OperationMap.TryAdd(op.Id, op);
 #endif
-<<<<<<< HEAD
-
-=======
->>>>>>> 74ba231b
                 this.OperationGroups.Add(op.Group);
             }
         }
