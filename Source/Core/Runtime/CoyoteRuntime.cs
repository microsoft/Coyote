﻿// Copyright (c) Microsoft Corporation.
// Licensed under the MIT License.

using System;
using System.Collections.Concurrent;
using System.Collections.Generic;
using System.Diagnostics;
using System.Globalization;
using System.Linq;
using System.Text;
using System.Threading;
using System.Threading.Tasks;
using Microsoft.Coyote.Actors;
using Microsoft.Coyote.IO;
using Microsoft.Coyote.Specifications;
using Microsoft.Coyote.Testing;
using SyncMonitor = System.Threading.Monitor;

namespace Microsoft.Coyote.Runtime
{
    /// <summary>
    /// Runtime for controlling, scheduling and executing asynchronous operations.
    /// </summary>
    /// <remarks>
    /// Invoking scheduling methods is thread-safe.
    /// </remarks>
    internal sealed class CoyoteRuntime : IDisposable
    {
        /// <summary>
        /// Provides access to the runtime associated with each controlled thread, or null
        /// if the current thread is not controlled.
        /// </summary>
        /// <remarks>
        /// In testing mode, each testing iteration uses a unique runtime instance. To safely
        /// retrieve it from static methods, we store it in each controlled thread local state.
        /// </remarks>
        private static readonly ThreadLocal<CoyoteRuntime> ThreadLocalRuntime =
            new ThreadLocal<CoyoteRuntime>(false);

        /// <summary>
        /// Provides access to the runtime associated with each async local context, or null
        /// if the current async local context has no associated runtime.
        /// </summary>
        /// <remarks>
        /// In testing mode, each testing iteration uses a unique runtime instance. To safely
        /// retrieve it from static methods, we store it in each controlled async local state.
        /// </remarks>
        private static readonly AsyncLocal<CoyoteRuntime> AsyncLocalRuntime =
            new AsyncLocal<CoyoteRuntime>();

        /// <summary>
        /// Provides access to the operation executing on each controlled thread
        /// during systematic testing.
        /// </summary>
        private static readonly ThreadLocal<ControlledOperation> ExecutingOperation =
            new ThreadLocal<ControlledOperation>(false);

        /// <summary>
        /// The runtime executing the current operation.
        /// </summary>
        internal static CoyoteRuntime Current =>
            ThreadLocalRuntime.Value ?? AsyncLocalRuntime.Value ?? RuntimeProvider.DefaultRuntime;

        /// <summary>
        /// If true, the program execution is controlled by the runtime to
        /// explore interleavings and sources of nondeterminism, else false.
        /// </summary>
        internal static bool IsExecutionControlled => ExecutionControlledUseCount > 0;

        /// <summary>
        /// Count of controlled execution runtimes that have been used in this process.
        /// </summary>
        private static int ExecutionControlledUseCount;

        /// <summary>
        /// The unique id of this runtime.
        /// </summary>
        internal readonly Guid Id;

        /// <summary>
        /// The configuration used by the runtime.
        /// </summary>
        private readonly Configuration Configuration;

        /// <summary>
        /// Scheduler that controls the execution of operations during testing.
        /// </summary>
        private readonly OperationScheduler Scheduler;

        /// <summary>
        /// Responsible for scheduling controlled tasks.
        /// </summary>
        internal readonly ControlledTaskScheduler ControlledTaskScheduler;

        /// <summary>
        /// The synchronization context where controlled operations are executed.
        /// </summary>
        private readonly ControlledSynchronizationContext SyncContext;

        /// <summary>
        /// Creates tasks that are controlled and scheduled by the runtime.
        /// </summary>
        internal readonly TaskFactory TaskFactory;

        /// <summary>
        /// The default actor execution context.
        /// </summary>
        internal readonly ActorExecutionContext DefaultActorExecutionContext;

        /// <summary>
        /// Responsible for checking specifications.
        /// </summary>
        private readonly SpecificationEngine SpecificationEngine;

        /// <summary>
        /// Pool of threads that execute controlled operations.
        /// </summary>
        private readonly ConcurrentDictionary<ulong, Thread> ThreadPool;

        /// <summary>
        /// Map from unique ids to asynchronous operations.
        /// </summary>
        private readonly Dictionary<ulong, ControlledOperation> OperationMap;

        /// <summary>
        /// Set of groups of controlled operations that can be scheduled during testing.
        /// </summary>
        private readonly HashSet<OperationGroup> OperationGroups;

        /// <summary>
        /// Map from unique controlled thread names to their corresponding operations.
        /// </summary>
        private readonly ConcurrentDictionary<string, ControlledOperation> ControlledThreads;

        /// <summary>
        /// Map from controlled tasks to their corresponding operations.
        /// </summary>
        private readonly ConcurrentDictionary<Task, ControlledOperation> ControlledTasks;

        /// <summary>
        /// Set of known uncontrolled tasks.
        /// </summary>
        private readonly HashSet<Task> UncontrolledTasks;

        /// <summary>
        /// Set of method calls with uncontrolled concurrency or other sources of nondeterminism.
        /// </summary>
        private readonly HashSet<string> UncontrolledInvocations;

        /// <summary>
        /// The currently scheduled operation during systematic testing.
        /// </summary>
        private ControlledOperation ScheduledOperation;

        /// <summary>
        /// The scheduler completion source.
        /// </summary>
        private readonly TaskCompletionSource<bool> CompletionSource;

        /// <summary>
        /// Object that is used to synchronize access to the scheduler.
        /// </summary>
        private readonly object SyncObject;

        /// <summary>
        /// Monotonically increasing operation id counter.
        /// </summary>
        private long OperationIdCounter;

        /// <summary>
        /// Records if the runtime is running.
        /// </summary>
        internal volatile bool IsRunning;

        /// <summary>
        /// True if the scheduler is attached to the executing program, else false.
        /// </summary>
        private bool IsAttached;

        /// <summary>
        /// True if interleavings of enabled operations are suppressed, else false.
        /// </summary>
        private bool IsSchedulerSuppressed;

        /// <summary>
        /// If this value is not null, then it represents the last scheduling point that
        /// was postponed. This happens if an uncontrolled thread created a new controlled
        /// operation and tried to schedule it, but this can only happen from a controlled
        /// thread. If this value is set, the runtime will try to invoke the scheduler from
        /// a controlled thread before resuming executing the currently scheduled operation,
        /// which can potentially increase coverage.
        /// </summary>
        private SchedulingPointType? LastPostponedSchedulingPoint;

        /// <summary>
        /// True if uncontrolled concurrency was detected, else false.
        /// </summary>
        internal bool IsUncontrolledConcurrencyDetected { get; private set; }

        /// <summary>
        /// Associated with the bug report is an optional unhandled exception.
        /// </summary>
        private Exception UnhandledException;

        /// <summary>
        /// The operation scheduling policy used by the runtime.
        /// </summary>
        internal SchedulingPolicy SchedulingPolicy => this.Scheduler?.SchedulingPolicy ??
            SchedulingPolicy.None;

        /// <summary>
        /// The max number of operations that were enabled at the same time.
        /// </summary>
        private uint MaxConcurrencyDegree;

        /// <summary>
        /// True if a bug was found, else false.
        /// </summary>
        internal bool IsBugFound { get; private set; }

        /// <summary>
        /// Bug report.
        /// </summary>
        internal string BugReport { get; private set; }

        /// <summary>
        /// Responsible for writing to all registered <see cref="IActorRuntimeLog"/> objects.
        /// </summary>
        internal LogWriter LogWriter { get; private set; }

        /// <summary>
        /// Used to log text messages. Use <see cref="ICoyoteRuntime.SetLogger"/>
        /// to replace the logger with a custom one.
        /// </summary>
        internal ILogger Logger
        {
            get { return this.LogWriter.Logger; }
            set { using var v = this.LogWriter.SetLogger(value); }
        }

        /// <summary>
        /// Callback that is fired when an exception is thrown that includes failed assertions.
        /// </summary>
        internal event OnFailureHandler OnFailure;

        /// <summary>
        /// Timer implementing a deadlock monitor.
        /// </summary>
        private readonly Timer DeadlockMonitor;

        /// <summary>
        /// Initializes a new instance of the <see cref="CoyoteRuntime"/> class.
        /// </summary>
        internal CoyoteRuntime(Configuration configuration, IRandomValueGenerator valueGenerator)
            : this(configuration, null, valueGenerator)
        {
        }

        /// <summary>
        /// Initializes a new instance of the <see cref="CoyoteRuntime"/> class.
        /// </summary>
        internal CoyoteRuntime(Configuration configuration, OperationScheduler scheduler)
            : this(configuration, scheduler, scheduler.ValueGenerator)
        {
        }

        /// <summary>
        /// Initializes a new instance of the <see cref="CoyoteRuntime"/> class.
        /// </summary>
        private CoyoteRuntime(Configuration configuration, OperationScheduler scheduler, IRandomValueGenerator valueGenerator)
        {
            // Registers the runtime with the provider which in return assigns a unique identifier.
            this.Id = RuntimeProvider.Register(this);

            this.Configuration = configuration;
            this.Scheduler = scheduler;
            this.SyncObject = new object();
            this.OperationIdCounter = 0;
            this.IsRunning = true;
            this.IsAttached = true;
            this.IsSchedulerSuppressed = false;
            this.IsUncontrolledConcurrencyDetected = false;
            this.LastPostponedSchedulingPoint = null;
            this.MaxConcurrencyDegree = 0;
            this.IsBugFound = false;

            this.ThreadPool = new ConcurrentDictionary<ulong, Thread>();
            this.OperationMap = new Dictionary<ulong, ControlledOperation>();
            this.OperationGroups = new HashSet<OperationGroup>();
            this.ControlledThreads = new ConcurrentDictionary<string, ControlledOperation>();
            this.ControlledTasks = new ConcurrentDictionary<Task, ControlledOperation>();
            this.UncontrolledTasks = new HashSet<Task>();
            this.UncontrolledInvocations = new HashSet<string>();
            this.CompletionSource = new TaskCompletionSource<bool>();

            if (this.SchedulingPolicy is SchedulingPolicy.Systematic)
            {
                Interlocked.Increment(ref ExecutionControlledUseCount);
            }
            else if (this.SchedulingPolicy is SchedulingPolicy.Fuzzing)
            {
                this.DeadlockMonitor = new Timer(this.CheckIfExecutionHasDeadlocked, new SchedulingActivityInfo(),
                    Timeout.InfiniteTimeSpan, Timeout.InfiniteTimeSpan);
            }

            this.SpecificationEngine = new SpecificationEngine(configuration, this);
            this.Scheduler?.SetSpecificationEngine(this.SpecificationEngine);

            this.LogWriter = new LogWriter(configuration);

            this.ControlledTaskScheduler = new ControlledTaskScheduler(this);
            this.SyncContext = new ControlledSynchronizationContext(this);
            this.TaskFactory = new TaskFactory(CancellationToken.None, TaskCreationOptions.HideScheduler,
                TaskContinuationOptions.HideScheduler, this.ControlledTaskScheduler);

            this.DefaultActorExecutionContext = this.SchedulingPolicy is SchedulingPolicy.Systematic ?
                new ActorExecutionContext.Mock(configuration, this, this.SpecificationEngine, valueGenerator, this.LogWriter) :
                new ActorExecutionContext(configuration, this, this.SpecificationEngine, valueGenerator, this.LogWriter);
        }

        /// <summary>
        /// Runs the specified test method.
        /// </summary>
#if !DEBUG
        [DebuggerHidden]
#endif
        internal Task RunTestAsync(Delegate testMethod, string testName)
        {
            this.Logger.WriteLine("<TestLog> Running test{0} on thread '{1}'.",
                string.IsNullOrEmpty(testName) ? string.Empty : $" '{testName}'",
                Thread.CurrentThread.ManagedThreadId);
            this.Assert(testMethod != null, "Unable to execute a null test method.");

            ControlledOperation op = this.CreateControlledOperation();
            var thread = new Thread(() =>
            {
                try
                {
                    // Sets up the execution context of the current thread.
                    this.SetCurrentExecutionContext(op);
                    this.StartOperation(op);

                    Task task = Task.CompletedTask;
                    Task actorQuiescenceTask = Task.CompletedTask;
                    if (testMethod is Action<IActorRuntime> actionWithRuntime)
                    {
                        actionWithRuntime(this.DefaultActorExecutionContext);
                        actorQuiescenceTask = this.DefaultActorExecutionContext.WaitUntilQuiescenceAsync();
                    }
                    else if (testMethod is Action action)
                    {
                        action();
                    }
                    else if (testMethod is Func<IActorRuntime, Task> functionWithRuntime)
                    {
                        task = functionWithRuntime(this.DefaultActorExecutionContext);
                        actorQuiescenceTask = this.DefaultActorExecutionContext.WaitUntilQuiescenceAsync();
                    }
                    else if (testMethod is Func<Task> function)
                    {
                        task = function();
                    }
                    else
                    {
                        throw new InvalidOperationException($"Unsupported test delegate of type '{testMethod.GetType()}'.");
                    }

                    // Wait for the task to complete and propagate any exceptions.
                    this.WaitUntilTaskCompletes(op, task);
                    task.GetAwaiter().GetResult();

                    if (this.SchedulingPolicy is SchedulingPolicy.Fuzzing)
                    {
                        // Wait for any actors to reach quiescence and propagate any exceptions.
                        this.WaitUntilTaskCompletes(op, actorQuiescenceTask);
                        actorQuiescenceTask.GetAwaiter().GetResult();
                    }

                    this.CompleteOperation(op);

                    lock (this.SyncObject)
                    {
                        this.CheckLivenessErrorsAtTermination();
                        this.Detach(SchedulerDetachmentReason.PathExplored);
                    }
                }
                catch (Exception ex)
                {
                    this.ProcessUnhandledExceptionInOperation(op, ex);
                }
                finally
                {
                    CleanCurrentExecutionContext();
                }
            });

            if (this.SchedulingPolicy is SchedulingPolicy.Fuzzing)
            {
                this.DeadlockMonitor.Change(TimeSpan.FromMilliseconds(this.Configuration.DeadlockTimeout),
                    Timeout.InfiniteTimeSpan);
            }

            thread.Name = Guid.NewGuid().ToString();
            thread.IsBackground = true;

            // TODO: optimize by using a real threadpool instead of creating a new thread each time.
            this.ThreadPool.AddOrUpdate(op.Id, thread, (id, oldThread) => thread);
            this.ControlledThreads.AddOrUpdate(thread.Name, op, (threadName, oldOp) => op);

            thread.Start();

            return this.CompletionSource.Task;
        }

        /// <summary>
        /// Creates a new controlled operation with an optional delay.
        /// </summary>
        private ControlledOperation CreateControlledOperation(uint delay = 0)
        {
            // Assign the group associated with the current execution context,
            // if such a group exists, else the group of the currently executing
            // operation, if such an operation exists.
            OperationGroup group = OperationGroup.Current ?? ExecutingOperation.Value?.Group;
            // OperationGroup group = null;

            ulong operationId = this.GetNextOperationId();
            ControlledOperation op = delay > 0 ?
                new DelayOperation(operationId, $"Delay({operationId})", delay) :
                new ControlledOperation(operationId, $"Op({operationId})", group);
            this.RegisterOperation(op);
            if (operationId > 0 && !this.IsThreadControlled(Thread.CurrentThread))
            {
                op.IsSourceUncontrolled = true;
            }

            Console.WriteLine($"--------> Register '{op}' with group {op.Group} and owner {op.Group.Owner.Name}");
            return op;
        }

        /// <summary>
        /// Schedules the specified task to execute asynchronously.
        /// </summary>
        internal void Schedule(Task task)
        {
            lock (this.SyncObject)
            {
                if (!this.IsAttached)
                {
                    return;
                }
            }

            // Check if an existing controlled operation is stored in the state of the task.
            ControlledOperation op = task.AsyncState as ControlledOperation ?? this.CreateControlledOperation();
            var thread = new Thread(() =>
            {
                try
                {
                    // Configures the execution context of the current thread with data
                    // related to the runtime and the operation executed by this thread.
                    this.SetCurrentExecutionContext(op);
                    this.StartOperation(op);
                    if (this.SchedulingPolicy is SchedulingPolicy.Fuzzing)
                    {
                        this.DelayOperation();
                    }

                    this.ControlledTaskScheduler.ExecuteTask(task);

                    this.CompleteOperation(op);
                    this.ScheduleNextOperation(SchedulingPointType.Complete);
                }
                catch (Exception ex)
                {
                    this.ProcessUnhandledExceptionInOperation(op, ex);
                }
                finally
                {
                    CleanCurrentExecutionContext();
                }
            });

            thread.Name = Guid.NewGuid().ToString();
            thread.IsBackground = true;

            // TODO: optimize by using a real threadpool instead of creating a new thread each time.
            this.ThreadPool.AddOrUpdate(op.Id, thread, (id, oldThread) => thread);
            this.ControlledThreads.AddOrUpdate(thread.Name, op, (threadName, oldOp) => op);
            this.ControlledTasks.TryAdd(task, op);

            thread.Start();

            this.WaitOperationStart(op);
            this.ScheduleNextOperation(SchedulingPointType.Create);
        }

        /// <summary>
        /// Schedules the specified callback to execute asynchronously.
        /// </summary>
        internal void Schedule(Action callback)
        {
            lock (this.SyncObject)
            {
                if (!this.IsAttached)
                {
                    return;
                }
            }

            ControlledOperation op = this.CreateControlledOperation();
            var thread = new Thread(() =>
            {
                try
                {
                    // Configures the execution context of the current thread with data
                    // related to the runtime and the operation executed by this thread.
                    this.SetCurrentExecutionContext(op);
                    this.StartOperation(op);
                    if (this.SchedulingPolicy is SchedulingPolicy.Fuzzing)
                    {
                        this.DelayOperation();
                    }

                    callback();
                    this.CompleteOperation(op);
                    this.ScheduleNextOperation(SchedulingPointType.Complete);
                }
                catch (Exception ex)
                {
                    this.ProcessUnhandledExceptionInOperation(op, ex);
                }
                finally
                {
                    CleanCurrentExecutionContext();
                }
            });

            thread.Name = Guid.NewGuid().ToString();
            thread.IsBackground = true;

            // TODO: optimize by using a real threadpool instead of creating a new thread each time.
            this.ThreadPool.AddOrUpdate(op.Id, thread, (id, oldThread) => thread);
            this.ControlledThreads.AddOrUpdate(thread.Name, op, (threadName, oldOp) => op);

            thread.Start();

            this.WaitOperationStart(op);
            this.ScheduleNextOperation(SchedulingPointType.ContinueWith);
        }

        /// <summary>
        /// Schedules the specified delay to be executed asynchronously.
        /// </summary>
#if !DEBUG
        [DebuggerStepThrough]
#endif
        internal Task ScheduleDelay(TimeSpan delay, CancellationToken cancellationToken)
        {
            if (delay.TotalMilliseconds is 0)
            {
                // If the delay is 0, then complete synchronously.
                return Task.CompletedTask;
            }

            // TODO: support cancellations during testing.
            if (this.SchedulingPolicy is SchedulingPolicy.Systematic)
            {
                uint timeout = (uint)this.GetNextNondeterministicIntegerChoice((int)this.Configuration.TimeoutDelay);
                if (timeout is 0)
                {
                    // If the delay is 0, then complete synchronously.
                    return Task.CompletedTask;
                }

                // TODO: cache the dummy delay action to optimize memory.
                ControlledOperation op = this.CreateControlledOperation(timeout);
                return this.TaskFactory.StartNew(state =>
                {
                    var delayedOp = state as ControlledOperation;
                    delayedOp.Status = OperationStatus.Delayed;
                    this.ScheduleNextOperation(SchedulingPointType.Yield);
                },
                op,
                cancellationToken,
                this.TaskFactory.CreationOptions | TaskCreationOptions.DenyChildAttach,
                this.TaskFactory.Scheduler);
            }

            var current = this.GetExecutingOperation();
            if (current is null)
            {
                // Cannot fuzz the delay of an uncontrolled operation.
                return Task.Delay(delay, cancellationToken);
            }

            return Task.Delay(TimeSpan.FromMilliseconds(
                this.GetNondeterministicDelay(current, (int)this.Configuration.TimeoutDelay)));
        }

        /// <summary>
        /// Waits for all of the provided controlled task objects to complete execution within
        /// a specified number of milliseconds or until a cancellation token is cancelled.
        /// </summary>
        internal bool WaitAllTasksComplete(Task[] tasks)
        {
            // TODO: support cancellations during testing.
            if (tasks is null)
            {
                throw new ArgumentNullException(nameof(tasks));
            }
            else if (tasks.Length is 0)
            {
                return true;
            }

            var callerOp = this.GetExecutingOperation();
            this.WaitUntilTasksComplete(callerOp, tasks, waitAll: true);

            // TODO: support timeouts during testing, this would become false if there is a timeout.
            return true;
        }

        /// <summary>
        /// Waits for any of the provided controlled task objects to complete execution within
        /// a specified number of milliseconds or until a cancellation token is cancelled.
        /// </summary>
#if !DEBUG
        [DebuggerStepThrough]
#endif
        internal int WaitAnyTaskCompletes(Task[] tasks)
        {
            // TODO: support cancellations during testing.
            if (tasks is null)
            {
                throw new ArgumentNullException(nameof(tasks));
            }
            else if (tasks.Length is 0)
            {
                throw new ArgumentException("The tasks argument contains no tasks.");
            }

            var callerOp = this.GetExecutingOperation();
            this.WaitUntilTasksComplete(callerOp, tasks, waitAll: false);

            int result = -1;
            for (int i = 0; i < tasks.Length; i++)
            {
                if (tasks[i].IsCompleted)
                {
                    result = i;
                    break;
                }
            }

            // TODO: support timeouts during testing, this would become false if there is a timeout.
            return result;
        }

        /// <summary>
        /// Blocks the specified operation until all or any of the tasks complete.
        /// </summary>
        private void WaitUntilTasksComplete(ControlledOperation op, Task[] tasks, bool waitAll)
        {
            if (this.SchedulingPolicy is SchedulingPolicy.Systematic)
            {
                // In the case where `waitAll` is false (e.g. for `Task.WhenAny` or `Task.WaitAny`), we check if all
                // tasks are not completed. If that is the case, then we add all tasks to `Dependencies` and wait
                // at least one to complete. If, however, even one task is completed, then we should not wait, as it
                // can cause potential deadlocks.
                if (waitAll || tasks.All(task => !task.IsCompleted))
                {
                    foreach (var task in tasks)
                    {
                        if (!task.IsCompleted)
                        {
                            IO.Debug.WriteLine("<CoyoteDebug> Operation '{0}' is waiting for task '{1}'.", op.Id, task.Id);
                            op.SetDependency(task, this.ControlledTasks.ContainsKey(task));
                        }
                    }

                    if (op.Dependencies.Count > 0)
                    {
                        op.Status = waitAll ? OperationStatus.BlockedOnWaitAll : OperationStatus.BlockedOnWaitAny;
                        this.ScheduleNextOperation(SchedulingPointType.Wait);
                    }
                }
            }
        }

        /// <summary>
        /// Blocks the currently executing operation until the task completes.
        /// </summary>
        internal void WaitUntilTaskCompletes(Task task)
        {
            if (!task.IsCompleted)
            {
                if (this.SchedulingPolicy is SchedulingPolicy.Systematic)
                {
                    // TODO: support timeouts and cancellation tokens.
                    if (!this.ControlledTasks.ContainsKey(task))
                    {
                        this.NotifyUncontrolledTaskWait(task);
                    }

                    var op = this.GetExecutingOperation();
                    this.WaitUntilTaskCompletes(op, task);
                }
                else if (this.SchedulingPolicy is SchedulingPolicy.Fuzzing)
                {
                    this.DelayOperation();
                }
            }
        }

        /// <summary>
        /// Blocks the specified operation until the task completes.
        /// </summary>
        internal void WaitUntilTaskCompletes(ControlledOperation op, Task task)
        {
            if (this.SchedulingPolicy is SchedulingPolicy.Systematic)
            {
                IO.Debug.WriteLine("<CoyoteDebug> Operation '{0}' is waiting for task '{1}'.", op.Id, task.Id);
                op.SetDependency(task, this.ControlledTasks.ContainsKey(task));
                op.Status = OperationStatus.BlockedOnWaitAll;
                this.ScheduleNextOperation(SchedulingPointType.Wait);
            }
        }

        /// <summary>
        /// Unwraps the specified task.
        /// </summary>
        internal Task UnwrapTask(Task<Task> task)
        {
            var unwrappedTask = task.Unwrap();
            if (this.ControlledTasks.TryGetValue(task, out ControlledOperation op))
            {
                this.ControlledTasks.TryAdd(unwrappedTask, op);
            }

            return unwrappedTask;
        }

        /// <summary>
        /// Unwraps the specified task.
        /// </summary>
        internal Task<TResult> UnwrapTask<TResult>(Task<Task<TResult>> task)
        {
            var unwrappedTask = task.Unwrap();
            if (this.ControlledTasks.TryGetValue(task, out ControlledOperation op))
            {
                this.ControlledTasks.TryAdd(unwrappedTask, op);
            }

            return unwrappedTask;
        }

        /// <summary>
        /// Callback invoked when the continuation of an asynchronous state machine is scheduled.
        /// </summary>
        internal void OnAsyncStateMachineScheduleMoveNext(Task builderTask)
        {
            if (this.SchedulingPolicy != SchedulingPolicy.None)
            {
                this.ControlledTasks.TryAdd(builderTask, null);
            }
        }

        /// <summary>
        /// Registers the specified task as a known controlled task.
        /// </summary>
        internal void RegisterKnownControlledTask(Task task)
        {
            if (this.SchedulingPolicy != SchedulingPolicy.None)
            {
                this.ControlledTasks.TryAdd(task, null);
            }
        }

        /// <summary>
        /// Schedules the next enabled operation, which can include the currently executing operation.
        /// </summary>
        /// <param name="type">The type of the scheduling point.</param>
        /// <param name="isSuppressible">True if the interleaving can be suppressed, else false.</param>
        /// <param name="isYielding">True if the current operation is yielding, else false.</param>
        /// <remarks>
        /// An enabled operation is one that is not blocked nor completed.
        /// </remarks>
        internal void ScheduleNextOperation(SchedulingPointType type, bool isSuppressible = true, bool isYielding = false)
        {
            lock (this.SyncObject)
            {
                if (!this.IsAttached || this.SchedulingPolicy != SchedulingPolicy.Systematic)
                {
                    // Cannot schedule the next operation if the scheduler is not attached,
                    // or if the scheduling policy is not systematic.
                    return;
                }

                if (type is SchedulingPointType.Create || type is SchedulingPointType.ContinueWith)
                {
                    // If this scheduling point was triggered because a new operation was created by
                    // an uncontrolled thread, then the scheduling point must be postponed.
                    if (!this.IsThreadControlled(Thread.CurrentThread))
                    {
                        IO.Debug.WriteLine("<CoyoteDebug> Postponing scheduling point '{0}' in uncontrolled thread '{1}'.",
                            type, Thread.CurrentThread.ManagedThreadId);
                        this.LastPostponedSchedulingPoint = type;
                        return;
                    }
                }

                var current = this.GetExecutingOperation();
                if (current is null)
                {
                    // Cannot schedule the next operation if there is no controlled operation
                    // executing on the current thread.
                    return;
                }

                if (current != this.ScheduledOperation)
                {
                    // The currently executing operation is not scheduled, so send it to sleep.
                    this.PauseOperation(current);
                    return;
                }

                if (this.IsSchedulerSuppressed && this.LastPostponedSchedulingPoint is null &&
                    isSuppressible && current.Status is OperationStatus.Enabled)
                {
                    // Suppress the scheduling point.
                    IO.Debug.WriteLine("<CoyoteDebug> Supressing scheduling point in operation '{0}'.", current.Name);
                    return;
                }

                // Checks if the scheduling steps bound has been reached.
                this.CheckIfSchedulingStepsBoundIsReached();

                // Update metadata related to this scheduling point.
                current.LastSchedulingPoint = type;
                this.LastPostponedSchedulingPoint = null;

                if (this.Configuration.IsProgramStateHashingEnabled)
                {
                    // Update the current operation with the hashed program state.
                    current.LastHashedProgramState = this.GetHashedProgramState();
                }

                // Try to enable any operations with satisfied dependencies before asking the
                // scheduler to choose the next one to schedule.
                IEnumerable<ControlledOperation> ops = this.OperationMap.Values;
                if (this.TryEnableOperationsWithSatisfiedDependencies(current))
                {
                    // Order the operations by their id.
                    ops = ops.OrderBy(op => op.Id);
                }

                if (!this.Scheduler.GetNextOperation(ops, current, isYielding, out ControlledOperation next))
                {
                    // Check if the execution has deadlocked.
                    this.CheckIfExecutionHasDeadlocked(ops);
                    this.Detach(SchedulerDetachmentReason.BoundReached);
                }

                IO.Debug.WriteLine("<CoyoteDebug> Scheduling operation '{0}' (group: {1}).", next.Name, next.Group);
                if (current != next)
                {
                    // Pause the currently scheduled operation, and enable the next one.
                    this.ScheduledOperation = next;
                    SyncMonitor.PulseAll(this.SyncObject);
                    this.PauseOperation(current);
                }
            }
        }

        /// <summary>
        /// Suppresses scheduling points until <see cref="ResumeScheduling"/> is invoked,
        /// unless a scheduling point must occur naturally.
        /// </summary>
        internal void SuppressScheduling()
        {
            lock (this.SyncObject)
            {
                IO.Debug.WriteLine("<CoyoteDebug> Suppressing scheduling of enabled operations.");
                this.IsSchedulerSuppressed = true;
            }
        }

        /// <summary>
        /// Resumes scheduling points that were suppressed by invoking <see cref="SuppressScheduling"/>.
        /// </summary>
        internal void ResumeScheduling()
        {
            lock (this.SyncObject)
            {
                IO.Debug.WriteLine("<CoyoteDebug> Resuming scheduling of enabled operations.");
                this.IsSchedulerSuppressed = false;
            }
        }

        /// <summary>
        /// Delays the currently executing operation for a nondeterministically chosen amount of time.
        /// </summary>
        /// <remarks>
        /// The delay is chosen nondeterministically by an underlying fuzzing strategy.
        /// If a delay of 0 is chosen, then the operation is not delayed.
        /// </remarks>
        internal void DelayOperation()
        {
            int delay = 0;
            ControlledOperation current = null;
            lock (this.SyncObject)
            {
                if (!this.IsAttached)
                {
                    throw new ThreadInterruptedException();
                }

                current = this.GetExecutingOperation();
                if (current != null)
                {
                    // Choose the next delay to inject. The value is in milliseconds.
                    delay = this.GetNondeterministicDelay(current, (int)this.Configuration.TimeoutDelay);
                    IO.Debug.WriteLine("<CoyoteDebug> Delaying operation '{0}' on thread '{1}' by {2}ms.",
                        current.Name, Thread.CurrentThread.ManagedThreadId, delay);
                }
            }

            // Only sleep the executing operation if a non-zero delay was chosen.
            if (delay > 0 && current != null)
            {
                var previousStatus = current.Status;
                current.Status = OperationStatus.Delayed;
                Thread.Sleep(delay);
                current.Status = previousStatus;
            }
        }

        /// <summary>
        /// Returns a controlled nondeterministic boolean choice.
        /// </summary>
        internal bool GetNondeterministicBooleanChoice(int maxValue, string callerName, string callerType) =>
            this.DefaultActorExecutionContext.GetNondeterministicBooleanChoice(maxValue, callerName, callerType);

        /// <summary>
        /// Returns the next nondeterministic boolean choice.
        /// </summary>
        internal bool GetNextNondeterministicBooleanChoice(int maxValue)
        {
            lock (this.SyncObject)
            {
                // Checks if the current operation is controlled by the runtime.
                this.GetExecutingOperation();

                // Checks if the scheduling steps bound has been reached.
                this.CheckIfSchedulingStepsBoundIsReached();

                if (this.Configuration.IsProgramStateHashingEnabled)
                {
                    // Update the current operation with the hashed program state.
                    this.ScheduledOperation.LastHashedProgramState = this.GetHashedProgramState();
                }

                if (!this.Scheduler.GetNextBooleanChoice(this.ScheduledOperation, maxValue, out bool choice))
                {
                    this.Detach(SchedulerDetachmentReason.BoundReached);
                }

                return choice;
            }
        }

        /// <summary>
        /// Returns a controlled nondeterministic integer choice.
        /// </summary>
        internal int GetNondeterministicIntegerChoice(int maxValue, string callerName, string callerType) =>
            this.DefaultActorExecutionContext.GetNondeterministicIntegerChoice(maxValue, callerName, callerType);

        /// <summary>
        /// Returns the next nondeterministic integer choice.
        /// </summary>
        internal int GetNextNondeterministicIntegerChoice(int maxValue)
        {
            lock (this.SyncObject)
            {
                // Checks if the current operation is controlled by the runtime.
                this.GetExecutingOperation();

                // Checks if the scheduling steps bound has been reached.
                this.CheckIfSchedulingStepsBoundIsReached();

                if (this.Configuration.IsProgramStateHashingEnabled)
                {
                    // Update the current operation with the hashed program state.
                    this.ScheduledOperation.LastHashedProgramState = this.GetHashedProgramState();
                }

                if (!this.Scheduler.GetNextIntegerChoice(this.ScheduledOperation, maxValue, out int choice))
                {
                    this.Detach(SchedulerDetachmentReason.BoundReached);
                }

                return choice;
            }
        }

        /// <summary>
        /// Returns a controlled nondeterministic delay for the specified operation.
        /// </summary>
        private int GetNondeterministicDelay(ControlledOperation op, int maxValue)
        {
            lock (this.SyncObject)
            {
                // Checks if the scheduling steps bound has been reached.
                this.CheckIfSchedulingStepsBoundIsReached();

                // Choose the next delay to inject.
                int maxDelay = maxValue > 0 ? (int)this.Configuration.TimeoutDelay : 1;
                if (!this.Scheduler.GetNextDelay(this.OperationMap.Values, op, maxDelay, out int next))
                {
                    this.Detach(SchedulerDetachmentReason.BoundReached);
                }

                return next;
            }
        }

        /// <summary>
        /// Registers the specified controlled operation.
        /// </summary>
        /// <param name="op">The operation to register.</param>
        internal void RegisterOperation(ControlledOperation op)
        {
            lock (this.SyncObject)
            {
                if (this.OperationMap.Count is 0)
                {
                    this.ScheduledOperation = op;
                }

#if NETSTANDARD2_0 || NETFRAMEWORK
                if (!this.OperationMap.ContainsKey(op.Id))
                {
                    this.OperationMap.Add(op.Id, op);
                }
#else
                this.OperationMap.TryAdd(op.Id, op);
#endif

                this.OperationGroups.Add(op.Group);
            }
        }

        /// <summary>
        /// Starts the execution of the specified controlled operation.
        /// </summary>
        /// <param name="op">The operation to start executing.</param>
        /// <remarks>
        /// This method performs a handshake with <see cref="WaitOperationStart"/>.
        /// </remarks>
        private void StartOperation(ControlledOperation op)
        {
            lock (this.SyncObject)
            {
                IO.Debug.WriteLine("<CoyoteDebug> Starting operation '{0}' on thread '{1}'.",
                    op.Name, Thread.CurrentThread.ManagedThreadId);
                op.Status = OperationStatus.Enabled;
                if (this.SchedulingPolicy is SchedulingPolicy.Systematic)
                {
                    SyncMonitor.PulseAll(this.SyncObject);
                    this.PauseOperation(op);
                }
            }
        }

        /// <summary>
        /// Waits for the specified controlled operation to start executing.
        /// </summary>
        /// <param name="op">The operation to wait.</param>
        /// <remarks>
        /// This method performs a handshake with <see cref="StartOperation"/>.
        /// </remarks>
        private void WaitOperationStart(ControlledOperation op)
        {
            lock (this.SyncObject)
            {
                if (this.SchedulingPolicy is SchedulingPolicy.Systematic && this.OperationMap.Count > 1)
                {
                    while (op.Status != OperationStatus.Enabled && this.IsAttached)
                    {
                        SyncMonitor.Wait(this.SyncObject);
                    }
                }
            }
        }

        /// <summary>
        /// Pauses the execution of the specified operation.
        /// </summary>
        /// <remarks>
        /// It is assumed that this method runs in the scope of a 'lock(this.SyncObject)' statement.
        /// </remarks>
        private void PauseOperation(ControlledOperation op)
        {
            if (op.Status is OperationStatus.Completed)
            {
                // The operation is completed, so no need to wait.
                return;
            }

            while (op != this.ScheduledOperation && this.IsAttached)
            {
                IO.Debug.WriteLine("<CoyoteDebug> Sleeping operation '{0}' on thread '{1}'.",
                    op.Name, Thread.CurrentThread.ManagedThreadId);
                SyncMonitor.Wait(this.SyncObject);
                IO.Debug.WriteLine("<CoyoteDebug> Waking up operation '{0}' on thread '{1}'.",
                    op.Name, Thread.CurrentThread.ManagedThreadId);
            }
        }

        /// <summary>
        /// Completes the specified operation.
        /// </summary>
        private void CompleteOperation(ControlledOperation op)
        {
            lock (this.SyncObject)
            {
                IO.Debug.WriteLine("<CoyoteDebug> Completed operation '{0}' on thread '{1}'.",
                    op.Name, Thread.CurrentThread.ManagedThreadId);
                op.Status = OperationStatus.Completed;
            }
        }

        /// <summary>
        /// Tries to enable any operations that have their dependencies satisfied. It returns
        /// true if there is at least one operation enabled, else false.
        /// </summary>
        /// <remarks>
        /// It is assumed that this method runs in the scope of a 'lock(this.SyncObject)' statement.
        /// </remarks>
        private bool TryEnableOperationsWithSatisfiedDependencies(ControlledOperation current)
        {
            IO.Debug.WriteLine("<CoyoteDebug> Trying to enable any operation with satisfied dependencies.");

            Stopwatch elapsedDelay = null;
            if (this.IsUncontrolledConcurrencyDetected &&
                this.Configuration.IsPartiallyControlledConcurrencyEnabled)
            {
                elapsedDelay = new Stopwatch();
                elapsedDelay.Start();
            }

            int attempt = 0;
            uint enabledOpsCount = 0;
            while (true)
            {
                // Cache the count of enabled operations from the previous attempt.
                uint previousEnabledOpsCount = enabledOpsCount;
                enabledOpsCount = 0;

                uint statusChanges = 0;
                bool isRootDependencyUnresolved = false;
                bool isAnyDependencyUnresolved = false;
                foreach (var op in this.OperationMap.Values)
                {
                    var previousStatus = op.Status;
                    if (previousStatus != OperationStatus.None &&
                        previousStatus != OperationStatus.Enabled &&
                        previousStatus != OperationStatus.Completed)
                    {
                        this.TryEnableOperation(op);
                        if (previousStatus == op.Status)
                        {
                            IO.Debug.WriteLine("<CoyoteDebug> Operation '{0}' has status '{1}'.", op.Id, op.Status);
<<<<<<< HEAD
                            if (op.IsBlocked)
                            {
                                foreach (var dep in op.Dependencies)
                                {
                                    IO.Debug.WriteLine($"          |_ Dep: task '{(dep as Task)?.Id}'");
                                }
                            }

                            if (op.IsBlocked && op.IsAnyDependencyUncontrolled)
                            {
                                IO.Debug.WriteLine("          |_ Op '{0}' is blocked with uncontrolled dependency.", op.Name);
=======
                            if (op.IsBlocked && op.IsAnyDependencyUncontrolled)
                            {
>>>>>>> 844f86ee
                                if (op.IsRoot)
                                {
                                    isRootDependencyUnresolved = true;
                                }
                                else
                                {
                                    isAnyDependencyUnresolved = true;
                                }
                            }
                        }
                        else
                        {
                            IO.Debug.WriteLine("<CoyoteDebug> Operation '{0}' changed status from '{1}' to '{2}'.",
                                op.Id, previousStatus, op.Status);
                            statusChanges++;
                        }
                    }

                    if (op.Status is OperationStatus.Enabled)
                    {
                        enabledOpsCount++;
                    }
                }

                // Heuristics for handling a partially controlled execution.
                if (this.IsUncontrolledConcurrencyDetected &&
                    this.Configuration.IsPartiallyControlledConcurrencyEnabled)
                {
                    // Compute the delta of enabled operations from the previous attempt.
                    uint enabledOpsDelta = attempt is 0 ? 0 : enabledOpsCount - previousEnabledOpsCount;

                    // This value is true if the current operation just completed and has uncontrolled source.
                    bool isSourceUnresolved = current.Status is OperationStatus.Completed && current.IsSourceUncontrolled;

                    // We consider the concurrency to be unresolved if there were no new enabled operations
                    // or status changes in this attempt, and one of the following cases holds:
                    // - If there are no enabled operations, then the concurrency is unresolved if
                    //   the current operation was just completed and has uncontrolled source, or
                    //   if there are any unresolved dependencies.
                    // - If there are enabled operations, then the concurrency is unresolved if
                    //   there are any (non-root) unresolved dependencies.
                    bool isNoEnabledOpsCaseResolved = enabledOpsCount is 0 &&
                        (isSourceUnresolved || isAnyDependencyUnresolved || isRootDependencyUnresolved);
                    bool isSomeEnabledOpsCaseResolved = enabledOpsCount > 0 && isAnyDependencyUnresolved;
                    bool isConcurrencyUnresolved = enabledOpsDelta is 0 && statusChanges is 0 &&
                        (isNoEnabledOpsCaseResolved || isSomeEnabledOpsCaseResolved);

                    // Retry if there is unresolved concurrency and any attempts left, or if there are no enabled
                    // operations and the accumulated delay is less than the specified deadlock timeout limit.
                    if ((++attempt < 5 && isConcurrencyUnresolved) ||
                        (enabledOpsCount is 0 && elapsedDelay.ElapsedMilliseconds < this.Configuration.DeadlockTimeout))
                    {
                        // Implement a simple retry logic to try resolve uncontrolled concurrency.
                        IO.Debug.WriteLine(
                            "<CoyoteDebug> Pausing controlled thread '{0}' to try resolve uncontrolled concurrency.",
                            Thread.CurrentThread.ManagedThreadId);
                        // Necessary until we have a better synchronization mechanism to give
                        // more chance to another thread to resolve uncontrolled concurrency.
                        SyncMonitor.Wait(this.SyncObject, (int)this.Configuration.UncontrolledConcurrencyTimeout);
                        Thread.Yield();
                        continue;
                    }
                }

                break;
            }

            IO.Debug.WriteLine("<CoyoteDebug> There are {0} enabled operations.", enabledOpsCount);
            this.MaxConcurrencyDegree = Math.Max(this.MaxConcurrencyDegree, enabledOpsCount);
            elapsedDelay?.Stop();
            return enabledOpsCount > 0;
        }

        /// <summary>
        /// Tries to enable the specified operation, if its dependencies have been satisfied.
        /// </summary>
        /// <remarks>
        /// It is assumed that this method runs in the scope of a 'lock (this.SyncObject)' statement.
        /// </remarks>
        private bool TryEnableOperation(ControlledOperation op)
        {
            if (op.Status is OperationStatus.Delayed && op is DelayOperation delayedOp)
            {
                if (delayedOp.Delay > 0)
                {
                    delayedOp.Delay--;
                }

                // The operation is delayed, so it is enabled either if the delay completes
                // or if no other operation is enabled.
                if (delayedOp.Delay is 0 ||
                    !this.OperationMap.Any(kvp => kvp.Value.Status is OperationStatus.Enabled))
                {
                    delayedOp.Delay = 0;
                    delayedOp.Status = OperationStatus.Enabled;
                    return true;
                }

                return false;
            }

            // If this is the root operation, then only try enable it if all actor operations (if any) are
            // completed. This is required because in tests that include actors, actors can execute without
            // the main task explicitly waiting for them to terminate or reach quiescence. Otherwise, if the
            // root operation was enabled, the test can terminate early.
            if (op.IsRoot && this.OperationMap.Any(
                kvp => kvp.Value is ActorOperation && kvp.Value.Status != OperationStatus.Completed))
            {
                return false;
            }

            // If the operation is blocked on one or more tasks, then check if the tasks have completed.
            if ((op.Status is OperationStatus.BlockedOnWaitAll &&
                op.Dependencies.All(dependency => dependency is Task task && task.IsCompleted)) ||
                (op.Status is OperationStatus.BlockedOnWaitAny &&
                op.Dependencies.Any(dependency => dependency is Task task && task.IsCompleted)))
            {
                op.Unblock();
                return true;
            }

            return false;
        }

        /// <summary>
        /// Pauses the scheduled controlled operation until either the uncontrolled task completes,
        /// it tries to invoke an uncontrolled scheduling point, or the timeout expires.
        /// </summary>
        /// <remarks>
        /// It is assumed that this method runs in the scope of a 'lock(this.SyncObject)' statement.
        /// </remarks>
        private void TryPauseAndResolveUncontrolledTask(Task task)
        {
            if (this.IsThreadControlled(Thread.CurrentThread))
            {
                // A scheduling point from an uncontrolled thread has not been postponed yet, so pause the execution
                // of the current operation to try give time to the uncontrolled concurrency to be resolved.
                if (this.LastPostponedSchedulingPoint is null)
                {
                    IO.Debug.WriteLine(
                        "<CoyoteDebug> Pausing controlled thread '{0}' to try resolve uncontrolled concurrency.",
                        Thread.CurrentThread.ManagedThreadId);
                    int attempt = 0;
                    int delay = (int)this.Configuration.UncontrolledConcurrencyTimeout;
                    while (attempt++ < 10 && !task.IsCompleted)
                    {
                        // Necessary until we have a better synchronization mechanism to give
                        // more chance to another thread to resolve uncontrolled concurrency.
                        SyncMonitor.Wait(this.SyncObject, delay);
                        Thread.Yield();
                        if (this.LastPostponedSchedulingPoint.HasValue)
                        {
                            // A scheduling point from an uncontrolled thread has been postponed,
                            // so stop trying to resolve the uncontrolled concurrency.
                            break;
                        }
                    }
                }

                if (this.LastPostponedSchedulingPoint.HasValue)
                {
                    IO.Debug.WriteLine(
                        "<CoyoteDebug> Resuming controlled thread '{0}' with uncontrolled concurrency resolved.",
                        Thread.CurrentThread.ManagedThreadId);
                    this.ScheduleNextOperation(this.LastPostponedSchedulingPoint.Value, isSuppressible: false);
                }
            }
        }

        /// <summary>
        /// Returns the currently executing <see cref="ControlledOperation"/>,
        /// or null if no such operation is executing.
        /// </summary>
#if !DEBUG
        [DebuggerStepThrough]
#endif
        internal ControlledOperation GetExecutingOperation()
        {
            lock (this.SyncObject)
            {
                var op = ExecutingOperation.Value;
                if (op is null)
                {
                    this.NotifyUncontrolledCurrentThread();
                }

                return op;
            }
        }

        /// <summary>
        /// Returns the currently executing <see cref="ControlledOperation"/> of the
        /// specified type, or null if no such operation is executing.
        /// </summary>
#if !DEBUG
        [DebuggerStepThrough]
#endif
        internal TControlledOperation GetExecutingOperation<TControlledOperation>()
            where TControlledOperation : ControlledOperation
        {
            lock (this.SyncObject)
            {
                var op = ExecutingOperation.Value;
                if (op is null)
                {
                    this.NotifyUncontrolledCurrentThread();
                }

                return op is TControlledOperation expected ? expected : default;
            }
        }

        /// <summary>
        /// Returns the <see cref="ControlledOperation"/> associated with the specified
        /// operation id, or null if no such operation exists.
        /// </summary>
        internal ControlledOperation GetOperationWithId(ulong operationId)
        {
            lock (this.SyncObject)
            {
                this.OperationMap.TryGetValue(operationId, out ControlledOperation op);
                return op;
            }
        }

        /// <summary>
        /// Returns the <see cref="ControlledOperation"/> of the specified type that is associated
        /// with the specified operation id, or null if no such operation exists.
        /// </summary>
        internal TControlledOperation GetOperationWithId<TControlledOperation>(ulong operationId)
            where TControlledOperation : ControlledOperation
        {
            lock (this.SyncObject)
            {
                if (this.OperationMap.TryGetValue(operationId, out ControlledOperation op) &&
                    op is TControlledOperation expected)
                {
                    return expected;
                }
            }

            return default;
        }

        /// <summary>
        /// Returns all registered operations.
        /// </summary>
        /// <remarks>
        /// This operation is thread safe because the systematic testing
        /// runtime serializes the execution.
        /// </remarks>
        private IEnumerable<ControlledOperation> GetRegisteredOperations()
        {
            lock (this.SyncObject)
            {
                return this.OperationMap.Values;
            }
        }

        /// <summary>
        /// Returns the next available unique operation id.
        /// </summary>
        /// <returns>Value representing the next available unique operation id.</returns>
        internal ulong GetNextOperationId() =>
            // Atomically increments and safely wraps the value into an unsigned long.
            (ulong)Interlocked.Increment(ref this.OperationIdCounter) - 1;

        /// <summary>
        /// Returns the current hashed state of the execution.
        /// </summary>
        /// <remarks>
        /// The hash is updated in each execution step.
        /// </remarks>
        [DebuggerStepThrough]
        private int GetHashedProgramState()
        {
            unchecked
            {
                int hash = 19;
                foreach (var operation in this.GetRegisteredOperations().OrderBy(op => op.Id))
                {
                    if (operation is ActorOperation actorOperation)
                    {
                        int operationHash = 31 + actorOperation.Actor.GetHashedState(this.SchedulingPolicy);
                        operationHash = (operationHash * 31) + actorOperation.LastSchedulingPoint.GetHashCode();
                        hash *= operationHash;
                    }
                    else
                    {
                        hash *= 31 + operation.LastSchedulingPoint.GetHashCode();
                    }
                }

                hash = (hash * 31) + this.SpecificationEngine.GetHashedMonitorState();
                return hash;
            }
        }

        /// <summary>
        /// Checks if the scheduling steps bound has been reached. If yes,
        /// it stops the scheduler and kills all enabled machines.
        /// </summary>
#if !DEBUG
        [DebuggerHidden]
#endif
        private void CheckIfSchedulingStepsBoundIsReached()
        {
            if (this.Scheduler.IsMaxStepsReached)
            {
                string message = $"Scheduling steps bound of {this.Scheduler.StepCount} reached.";
                if (this.Configuration.ConsiderDepthBoundHitAsBug)
                {
                    this.NotifyAssertionFailure(message);
                }
                else
                {
                    IO.Debug.WriteLine($"<CoyoteDebug> {message}");
                    this.Detach(SchedulerDetachmentReason.BoundReached);
                }
            }
        }

        /// <summary>
        /// Registers a new specification monitor of the specified <see cref="Type"/>.
        /// </summary>
        internal void RegisterMonitor<T>()
            where T : Specifications.Monitor => this.DefaultActorExecutionContext.RegisterMonitor<T>();

        /// <summary>
        /// Invokes the specified monitor with the specified <see cref="Event"/>.
        /// </summary>
        internal void Monitor<T>(Event e)
            where T : Specifications.Monitor => this.DefaultActorExecutionContext.Monitor<T>(e);

        /// <summary>
        /// Checks if the assertion holds, and if not, throws an exception.
        /// </summary>
        internal void Assert(bool predicate) => this.SpecificationEngine.Assert(predicate);

        /// <summary>
        /// Checks if the assertion holds, and if not, throws an exception.
        /// </summary>
        internal void Assert(bool predicate, string s, object arg0) => this.SpecificationEngine.Assert(predicate, s, arg0);

        /// <summary>
        /// Checks if the assertion holds, and if not, throws an exception.
        /// </summary>
        internal void Assert(bool predicate, string s, object arg0, object arg1) =>
            this.SpecificationEngine.Assert(predicate, s, arg0, arg1);

        /// <summary>
        /// Checks if the assertion holds, and if not, throws an exception.
        /// </summary>
        internal void Assert(bool predicate, string s, object arg0, object arg1, object arg2) =>
            this.SpecificationEngine.Assert(predicate, s, arg0, arg1, arg2);

        /// <summary>
        /// Checks if the assertion holds, and if not, throws an exception.
        /// </summary>
        internal void Assert(bool predicate, string s, params object[] args) => this.SpecificationEngine.Assert(predicate, s, args);

        /// <summary>
        /// Creates a liveness monitor that checks if the specified task eventually completes execution successfully.
        /// </summary>
#if !DEBUG
        [DebuggerStepThrough]
#endif
        internal void MonitorTaskCompletion(Task task) => this.SpecificationEngine.MonitorTaskCompletion(task);

        /// <summary>
        /// Returns true if the specified thread is controlled, else false.
        /// </summary>
        private bool IsThreadControlled(Thread thread)
        {
            string name = thread?.Name;
            return name != null && this.ControlledThreads.ContainsKey(name);
        }

        /// <summary>
        /// Returns true if the specified task is uncontrolled, else false.
        /// </summary>
        internal bool IsTaskUncontrolled(Task task) =>
            task != null && !task.IsCompleted && !this.ControlledTasks.ContainsKey(task);

        /// <summary>
        /// Checks if the task returned from the specified method is uncontrolled.
        /// </summary>
#if !DEBUG
        [DebuggerHidden]
#endif
        internal void CheckIfReturnedTaskIsUncontrolled(Task task, string methodName)
        {
            if (this.IsTaskUncontrolled(task))
            {
                this.NotifyUncontrolledTaskReturned(task, methodName);
            }
        }

        /// <summary>
        /// Checks if the execution has deadlocked. This happens when there are no more enabled operations,
        /// but there is one or more blocked operations that are waiting some resource to complete.
        /// </summary>
#if !DEBUG
        [DebuggerHidden]
#endif
        private void CheckIfExecutionHasDeadlocked(IEnumerable<ControlledOperation> ops)
        {
            var blockedOnReceiveOperations = ops.Where(op => op.Status is OperationStatus.BlockedOnReceive).ToList();
            var blockedOnWaitOperations = ops.Where(op => op.Status is OperationStatus.BlockedOnWaitAll ||
                op.Status is OperationStatus.BlockedOnWaitAny).ToList();
            var blockedOnResources = ops.Where(op => op.Status is OperationStatus.BlockedOnResource).ToList();

            var totalCount = blockedOnReceiveOperations.Count + blockedOnWaitOperations.Count + blockedOnResources.Count;
            if (totalCount is 0)
            {
                return;
            }

            // To simplify the error message, remove the root operation, unless it is the only one that is blocked.
            if (totalCount > 1)
            {
                blockedOnReceiveOperations.RemoveAll(op => op.IsRoot);
                blockedOnWaitOperations.RemoveAll(op => op.IsRoot);
                blockedOnResources.RemoveAll(op => op.IsRoot);
<<<<<<< HEAD
=======
            }

            StringBuilder msg;
            if (this.IsUncontrolledConcurrencyDetected)
            {
                msg = new StringBuilder("Potential deadlock detected.");
            }
            else
            {
                msg = new StringBuilder("Deadlock detected.");
>>>>>>> 844f86ee
            }

            if (blockedOnReceiveOperations.Count > 0)
            {
                for (int idx = 0; idx < blockedOnReceiveOperations.Count; idx++)
                {
                    msg.Append(string.Format(CultureInfo.InvariantCulture, " {0}", blockedOnReceiveOperations[idx].Name));
                    if (idx == blockedOnReceiveOperations.Count - 2)
                    {
                        msg.Append(" and");
                    }
                    else if (idx < blockedOnReceiveOperations.Count - 1)
                    {
                        msg.Append(',');
                    }
                }

                msg.Append(blockedOnReceiveOperations.Count is 1 ? " is " : " are ");
                msg.Append("waiting to receive an event, but no other controlled operations are enabled.");
            }

            if (blockedOnWaitOperations.Count > 0)
            {
                for (int idx = 0; idx < blockedOnWaitOperations.Count; idx++)
                {
                    msg.Append(string.Format(CultureInfo.InvariantCulture, " {0}", blockedOnWaitOperations[idx].Name));
                    if (idx == blockedOnWaitOperations.Count - 2)
                    {
                        msg.Append(" and");
                    }
                    else if (idx < blockedOnWaitOperations.Count - 1)
                    {
                        msg.Append(',');
                    }
                }

                msg.Append(blockedOnWaitOperations.Count is 1 ? " is " : " are ");
                msg.Append("waiting for a task to complete, but no other controlled operations are enabled.");
            }

            if (blockedOnResources.Count > 0)
            {
                for (int idx = 0; idx < blockedOnResources.Count; idx++)
                {
                    msg.Append(string.Format(CultureInfo.InvariantCulture, " {0}", blockedOnResources[idx].Name));
                    if (idx == blockedOnResources.Count - 2)
                    {
                        msg.Append(" and");
                    }
                    else if (idx < blockedOnResources.Count - 1)
                    {
                        msg.Append(',');
                    }
                }

                msg.Append(blockedOnResources.Count is 1 ? " is " : " are ");
                msg.Append("waiting to acquire a resource that is already acquired, ");
                msg.Append("but no other controlled operations are enabled.");
            }

<<<<<<< HEAD
            if (this.Configuration.ReportPotentialDeadlocksAsBugs)
            {
                this.NotifyAssertionFailure(msg.ToString());
            }
            else
            {
                this.Logger.WriteLine($"<TestLog> {msg}");
                this.Detach(SchedulerDetachmentReason.Deadlocked);
            }
=======
            if (this.IsUncontrolledConcurrencyDetected)
            {
                msg.Append(" Due to the presence of uncontrolled concurrency in the test, ");
                msg.Append("Coyote cannot accurately determine if this is a real deadlock or not.");
                if (!this.Configuration.ReportPotentialDeadlocksAsBugs)
                {
                    this.Logger.WriteLine($"<TestLog> {msg}");
                    this.Detach(SchedulerDetachmentReason.Deadlocked);
                }

                msg.Append(" If you believe that this is not a real deadlock, you can disable reporting ");
                msg.Append("potential deadlocks as bugs by setting '--skip-potential-deadlocks' or ");
                msg.Append("'Configuration.WithPotentialDeadlocksReportedAsBugs(false)'.");
            }

            this.NotifyAssertionFailure(msg.ToString());
>>>>>>> 844f86ee
        }

        /// <summary>
        /// Checks if the execution has deadlocked. This checks occurs periodically.
        /// </summary>
        private void CheckIfExecutionHasDeadlocked(object state)
        {
            lock (this.SyncObject)
            {
                if (!this.IsAttached)
                {
                    return;
                }

                SchedulingActivityInfo info = state as SchedulingActivityInfo;
                if (info.StepCount == this.Scheduler.StepCount)
                {
<<<<<<< HEAD
                    string message = "Potential deadlock detected. If you think this is not a deadlock, " +
                        "you can try increase the dealock detection timeout (--deadlock-timeout).";
                    if (this.Configuration.ReportPotentialDeadlocksAsBugs)
                    {
                        this.NotifyAssertionFailure(message);
                    }
                    else
                    {
                        this.Logger.WriteLine($"<TestLog> {message}");
=======
                    string msg = "Potential deadlock detected. Due to the concurrency fuzzing heuristics, " +
                        "Coyote cannot accurately determine if this is a real deadlock or not. If you believe " +
                        "that this is not a real deadlock, you can increase the dealock detection timeout by " +
                        "setting '--deadlock-timeout N' or 'Configuration.WithDeadlockTimeout(N)'.";
                    if (this.Configuration.ReportPotentialDeadlocksAsBugs)
                    {
                        msg += " Alternatively, you can disable reporting potential deadlocks as bugs by setting " +
                        "'--skip-potential-deadlocks' or 'Configuration.WithPotentialDeadlocksReportedAsBugs(false)'.";
                        this.NotifyAssertionFailure(msg);
                    }
                    else
                    {
                        this.Logger.WriteLine($"<TestLog> {msg}");
>>>>>>> 844f86ee
                        this.Detach(SchedulerDetachmentReason.Deadlocked);
                    }
                }
                else
                {
                    info.StepCount = this.Scheduler.StepCount;

                    try
                    {
                        // Start the next timeout period.
                        this.DeadlockMonitor.Change(TimeSpan.FromMilliseconds(this.Configuration.DeadlockTimeout),
                            Timeout.InfiniteTimeSpan);
                    }
                    catch (ObjectDisposedException)
                    {
                        // Benign race condition while disposing the timer.
                    }
                }
            }
        }

        /// <summary>
        /// Checks for liveness errors at test termination.
        /// </summary>
        /// <remarks>
        /// The liveness check only happens if no safety errors have been found, and all controlled
        /// operations have completed to ensure that any found liveness bug is not a false positive.
        /// </remarks>
        private void CheckLivenessErrorsAtTermination()
        {
            if (!this.IsBugFound && this.OperationMap.All(kvp => kvp.Value.Status is OperationStatus.Completed))
            {
                this.SpecificationEngine.CheckLivenessErrors();
            }
        }

        /// <summary>
        /// Notify that an exception was not handled.
        /// </summary>
        internal void NotifyUnhandledException(Exception ex, string message)
        {
            lock (this.SyncObject)
            {
                if (!this.IsAttached)
                {
                    return;
                }

                if (this.UnhandledException is null)
                {
                    this.UnhandledException = ex;
                }

                this.NotifyAssertionFailure(message);
            }
        }

        /// <summary>
        /// Notify that an assertion has failed.
        /// </summary>
#if !DEBUG
        [DebuggerHidden]
#endif
        internal void NotifyAssertionFailure(string text)
        {
            lock (this.SyncObject)
            {
                if (!this.IsAttached)
                {
                    return;
                }

                if (!this.IsBugFound)
                {
                    this.BugReport = text;
                    this.LogWriter.LogAssertionFailure($"<ErrorLog> {text}");
                    this.RaiseOnFailureEvent(new AssertionFailureException(text));

                    this.IsBugFound = true;
                    if (this.Configuration.AttachDebugger)
                    {
                        Debugger.Break();
                    }
                }

                this.Detach(SchedulerDetachmentReason.BugFound);
            }
        }

        /// <summary>
        /// Notify that the currently executing thread is uncontrolled.
        /// </summary>
        private void NotifyUncontrolledCurrentThread()
        {
            if (this.SchedulingPolicy is SchedulingPolicy.Systematic)
            {
                // TODO: figure out if there is a way to get more information about the creator of the
                // uncontrolled thread to ease the user debugging experience.
                // Report the invalid operation and then throw it to fail the current thread. This will
                // most likely crash the program, but we try to fail as cleanly and fast as possible.
                string message = $"Executing thread '{Thread.CurrentThread.ManagedThreadId}' is not intercepted and " +
                    "controlled during testing, so it can interfere with the ability to reproduce bug traces.";
                if (this.Configuration.IsPartiallyControlledConcurrencyEnabled)
                {
                    this.Logger.WriteLine($"<TestLog> {message}");
                    this.IsUncontrolledConcurrencyDetected = true;
                }
                else if (this.Configuration.IsConcurrencyFuzzingFallbackEnabled)
                {
                    this.Logger.WriteLine($"<TestLog> {message}");
                    this.IsUncontrolledConcurrencyDetected = true;
                    this.Detach(SchedulerDetachmentReason.ConcurrencyUncontrolled);
                }
                else
                {
                    this.NotifyAssertionFailure(FormatUncontrolledConcurrencyExceptionMessage(message, 3));
                }
            }
        }

        /// <summary>
        /// Notify that an uncontrolled task is being waited.
        /// </summary>
        private void NotifyUncontrolledTaskWait(Task task)
        {
            lock (this.SyncObject)
            {
                if (this.SchedulingPolicy is SchedulingPolicy.Systematic)
                {
                    // TODO: figure out if there is a way to get more information about the creator of the
                    // uncontrolled task to ease the user debugging experience.
                    // Report the invalid operation and then throw it to fail the current thread. This will
                    // most likely crash the program, but we try to fail as cleanly and fast as possible.
                    string message = $"Waiting task '{task.Id}' that is not intercepted and controlled during " +
                        "testing, so it can interfere with the ability to reproduce bug traces.";
                    if (this.Configuration.IsPartiallyControlledConcurrencyEnabled)
                    {
                        this.Logger.WriteLine($"<TestLog> {message}");
                        this.IsUncontrolledConcurrencyDetected = true;
                        if (this.UncontrolledTasks.Add(task))
                        {
                            this.TryPauseAndResolveUncontrolledTask(task);
                        }
                    }
                    else if (this.Configuration.IsConcurrencyFuzzingFallbackEnabled)
                    {
                        this.Logger.WriteLine($"<TestLog> {message}");
                        this.IsUncontrolledConcurrencyDetected = true;
                        this.Detach(SchedulerDetachmentReason.ConcurrencyUncontrolled);
                    }
                    else
                    {
                        this.NotifyAssertionFailure(FormatUncontrolledConcurrencyExceptionMessage(message, 3));
                    }
                }
            }
        }

        /// <summary>
        /// Notify that an uncontrolled task was returned.
        /// </summary>
        private void NotifyUncontrolledTaskReturned(Task task, string methodName)
        {
            lock (this.SyncObject)
            {
                if (this.SchedulingPolicy != SchedulingPolicy.None)
                {
                    this.UncontrolledInvocations.Add(methodName);
                }

                if (this.SchedulingPolicy is SchedulingPolicy.Systematic)
                {
                    string message = $"Invoking '{methodName}' returned task '{task.Id}' that is not intercepted and " +
                        "controlled during testing, so it can interfere with the ability to reproduce bug traces.";
                    if (this.Configuration.IsPartiallyControlledConcurrencyEnabled)
                    {
                        this.Logger.WriteLine($"<TestLog> {message}");
                        this.IsUncontrolledConcurrencyDetected = true;
                        if (this.UncontrolledTasks.Add(task))
                        {
                            this.TryPauseAndResolveUncontrolledTask(task);
                        }
                    }
                    else if (this.Configuration.IsConcurrencyFuzzingFallbackEnabled)
                    {
                        this.Logger.WriteLine($"<TestLog> {message}");
                        this.IsUncontrolledConcurrencyDetected = true;
                        this.Detach(SchedulerDetachmentReason.ConcurrencyUncontrolled);
                    }
                    else
                    {
                        this.NotifyAssertionFailure(FormatUncontrolledConcurrencyExceptionMessage(message, 4, methodName));
                    }
                }
            }
        }

        /// <summary>
        /// Notify that an uncontrolled invocation was detected.
        /// </summary>
        internal void NotifyUncontrolledInvocation(string methodName)
        {
            lock (this.SyncObject)
            {
                if (this.SchedulingPolicy != SchedulingPolicy.None)
                {
                    this.UncontrolledInvocations.Add(methodName);
                }

                if (this.SchedulingPolicy is SchedulingPolicy.Systematic)
                {
                    string message = $"Invoking '{methodName}' is not intercepted and controlled during " +
                        "testing, so it can interfere with the ability to reproduce bug traces.";
                    if (this.Configuration.IsPartiallyControlledConcurrencyEnabled)
                    {
                        this.Logger.WriteLine($"<TestLog> {message}");
                        this.IsUncontrolledConcurrencyDetected = true;
                    }
                    else if (this.Configuration.IsConcurrencyFuzzingFallbackEnabled)
                    {
                        this.Logger.WriteLine($"<TestLog> {message}");
                        this.IsUncontrolledConcurrencyDetected = true;
                        this.Detach(SchedulerDetachmentReason.ConcurrencyUncontrolled);
                    }
                    else
                    {
                        this.NotifyAssertionFailure(FormatUncontrolledConcurrencyExceptionMessage(message, 3, methodName));
                    }
                }
            }
        }

        /// <summary>
        /// Formats the message of the uncontrolled concurrency exception.
        /// </summary>
        private static string FormatUncontrolledConcurrencyExceptionMessage(string message,
            int skipStackFrames, string methodName = default)
        {
            var mockMessage = methodName is null ? string.Empty : $" either replace or mock '{methodName}', or";
            return $"{message} As a workaround, you can{mockMessage} use the '--no-repro' command line option " +
                "(or the 'Configuration.WithNoBugTraceRepro()' method) to ignore this error by disabling bug " +
                $"trace repro. Learn more at http://aka.ms/coyote-no-repro.\n{new StackTrace(skipStackFrames)}";
        }

        /// <summary>
        /// Processes an unhandled exception in the specified controlled operation.
        /// </summary>
        internal void ProcessUnhandledExceptionInOperation(ControlledOperation op, Exception exception)
        {
            // Complete the failed operation. This is required so that the operation
            // does not throw if it detaches.
            op.Status = OperationStatus.Completed;
            if (exception.GetBaseException() is ThreadInterruptedException)
            {
                // Ignore this exception, its thrown by the runtime.
                IO.Debug.WriteLine("<CoyoteDebug> Controlled thread '{0}' executing operation '{1}' was interrupted.",
                    Thread.CurrentThread.ManagedThreadId, op.Name);
            }
            else
            {
                string message;
                string trace = FormatExceptionStackTrace(exception);
                if (op is ActorOperation actorOp)
                {
                    message = string.Format(CultureInfo.InvariantCulture,
                        $"Unhandled exception in actor '{actorOp.Name}'. {trace}");
                }
                else
                {
                    message = $"Unhandled exception. {trace}";
                }

                // Report the unhandled exception.
                this.NotifyUnhandledException(exception, message);
            }
        }

        /// <summary>
        /// Formats the stack trace of the specified exception.
        /// </summary>
        private static string FormatExceptionStackTrace(Exception exception)
        {
            string[] lines = exception.ToString().Split(new[] { Environment.NewLine }, StringSplitOptions.None);
            for (int i = 0; i < lines.Length; i++)
            {
                if (lines[i].StartsWith("   at Microsoft.Coyote.Rewriting", StringComparison.Ordinal))
                {
                    lines[i] = string.Empty;
                }
            }

            return string.Join(Environment.NewLine, lines.Where(line => !string.IsNullOrEmpty(line)));
        }

        /// <summary>
        /// Raises the <see cref="OnFailure"/> event with the specified <see cref="Exception"/>.
        /// </summary>
        internal void RaiseOnFailureEvent(Exception exception)
        {
            if (this.Configuration.AttachDebugger)
            {
                Debugger.Break();
                this.Configuration.AttachDebugger = false;
            }

            this.OnFailure?.Invoke(exception);
        }

        /// <summary>
        /// Populates the specified test report.
        /// </summary>
        internal void PopulateTestReport(ITestReport report)
        {
            lock (this.SyncObject)
            {
                report.SetSchedulingStatistics(this.IsBugFound, this.BugReport, this.OperationMap.Count,
                    (int)this.MaxConcurrencyDegree, this.Scheduler.StepCount, this.Scheduler.IsMaxStepsReached,
                    this.Scheduler.IsScheduleFair);
                if (this.IsBugFound)
                {
                    report.SetUnhandledException(this.UnhandledException);
                }

                report.SetUncontrolledInvocations(this.UncontrolledInvocations);
            }
        }

        /// <summary>
        /// Sets up the context of the executing controlled thread, allowing future retrieval
        /// of runtime related data from the same thread, as well as across threads that share
        /// the same asynchronous control flow.
        /// </summary>
        private void SetCurrentExecutionContext(ControlledOperation op)
        {
            ThreadLocalRuntime.Value = this;
            AsyncLocalRuntime.Value = this;
            this.SetControlledSynchronizationContext();

            // Assign the specified controlled operation to the executing thread, and
            // associate the operation group, if any, with the current context.
            ExecutingOperation.Value = op;
            OperationGroup.SetCurrent(op.Group);
        }

        /// <summary>
        /// Removes any runtime related data from the context of the executing controlled thread.
        /// </summary>
        private static void CleanCurrentExecutionContext()
        {
            ExecutingOperation.Value = null;
            AsyncLocalRuntime.Value = null;
            ThreadLocalRuntime.Value = null;
            OperationGroup.RemoveFromContext();
        }

        /// <summary>
        /// Sets the synchronization context to the controlled synchronization context.
        /// </summary>
        private void SetControlledSynchronizationContext() =>
            SynchronizationContext.SetSynchronizationContext(this.SyncContext);

        /// <summary>
        /// Forces the scheduler to terminate.
        /// </summary>
        public void ForceStop() => this.IsRunning = false;

        /// <summary>
        /// Detaches the scheduler and interrupts all controlled operations.
        /// </summary>
        private void Detach(SchedulerDetachmentReason reason)
        {
            if (!this.IsAttached)
            {
                return;
            }

            try
            {
                if (reason is SchedulerDetachmentReason.PathExplored)
                {
                    this.Logger.WriteLine("<TestLog> Exploration finished [reached the end of the test method].");
                }
                else if (reason is SchedulerDetachmentReason.BoundReached)
                {
                    this.Logger.WriteLine("<TestLog> Exploration finished [reached the given bound].");
                }
                else if (reason is SchedulerDetachmentReason.Deadlocked)
                {
<<<<<<< HEAD
                    this.Logger.WriteLine("<TestLog> Exploration finished [detected a deadlock].");
=======
                    this.Logger.WriteLine("<TestLog> Exploration finished [detected a potential deadlock].");
>>>>>>> 844f86ee
                }
                else if (reason is SchedulerDetachmentReason.ConcurrencyUncontrolled)
                {
                    this.Logger.WriteLine("<TestLog> Exploration finished [detected uncontrolled concurrency].");
                }
                else if (reason is SchedulerDetachmentReason.BugFound)
                {
                    this.Logger.WriteLine("<TestLog> Exploration finished [found a bug using the '{0}' strategy].",
                        this.Configuration.SchedulingStrategy);
                }

                this.IsAttached = false;

                // Complete any remaining operations at the end of the schedule.
                foreach (var op in this.OperationMap.Values)
                {
                    if (op.Status != OperationStatus.Completed)
                    {
                        op.Status = OperationStatus.Completed;

                        // Interrupt the thread executing this operation.
                        if (op == ExecutingOperation.Value)
                        {
                            throw new ThreadInterruptedException();
                        }
                        else if (this.ThreadPool.TryGetValue(op.Id, out Thread thread))
                        {
                            thread.Interrupt();
                        }
                    }
                }
            }
            finally
            {
                // Check if the completion source is completed, else set its result.
                if (!this.CompletionSource.Task.IsCompleted)
                {
                    this.IsRunning = false;
                    this.CompletionSource.SetResult(true);
                }
            }
        }

        /// <summary>
        /// Disposes runtime resources.
        /// </summary>
        private void Dispose(bool disposing)
        {
            if (disposing)
            {
                RuntimeProvider.Deregister(this.Id);

                foreach (var group in this.OperationGroups)
                {
                    group.Dispose();
                }

                this.ThreadPool.Clear();
                this.OperationMap.Clear();
                this.OperationGroups.Clear();
                this.ControlledThreads.Clear();
                this.ControlledTasks.Clear();
                this.UncontrolledTasks.Clear();
                this.UncontrolledInvocations.Clear();

                this.DefaultActorExecutionContext.Dispose();
                this.ControlledTaskScheduler.Dispose();
                this.SyncContext.Dispose();
                this.SpecificationEngine.Dispose();

                if (this.SchedulingPolicy is SchedulingPolicy.Systematic)
                {
                    // Note: this makes it possible to run a Controlled unit test followed by a production
                    // unit test, whereas before that would throw "Uncontrolled Task" exceptions.
                    // This does not solve mixing unit test type in parallel.
                    Interlocked.Decrement(ref ExecutionControlledUseCount);
                }
                else if (this.SchedulingPolicy is SchedulingPolicy.Fuzzing)
                {
                    this.DeadlockMonitor.Dispose();
                }
            }
        }

        /// <summary>
        /// Disposes runtime resources.
        /// </summary>
        public void Dispose()
        {
            this.Dispose(true);
            GC.SuppressFinalize(this);
        }
    }
}<|MERGE_RESOLUTION|>--- conflicted
+++ resolved
@@ -1171,22 +1171,8 @@
                         if (previousStatus == op.Status)
                         {
                             IO.Debug.WriteLine("<CoyoteDebug> Operation '{0}' has status '{1}'.", op.Id, op.Status);
-<<<<<<< HEAD
-                            if (op.IsBlocked)
-                            {
-                                foreach (var dep in op.Dependencies)
-                                {
-                                    IO.Debug.WriteLine($"          |_ Dep: task '{(dep as Task)?.Id}'");
-                                }
-                            }
-
                             if (op.IsBlocked && op.IsAnyDependencyUncontrolled)
                             {
-                                IO.Debug.WriteLine("          |_ Op '{0}' is blocked with uncontrolled dependency.", op.Name);
-=======
-                            if (op.IsBlocked && op.IsAnyDependencyUncontrolled)
-                            {
->>>>>>> 844f86ee
                                 if (op.IsRoot)
                                 {
                                     isRootDependencyUnresolved = true;
@@ -1611,8 +1597,6 @@
                 blockedOnReceiveOperations.RemoveAll(op => op.IsRoot);
                 blockedOnWaitOperations.RemoveAll(op => op.IsRoot);
                 blockedOnResources.RemoveAll(op => op.IsRoot);
-<<<<<<< HEAD
-=======
             }
 
             StringBuilder msg;
@@ -1623,7 +1607,6 @@
             else
             {
                 msg = new StringBuilder("Deadlock detected.");
->>>>>>> 844f86ee
             }
 
             if (blockedOnReceiveOperations.Count > 0)
@@ -1684,17 +1667,6 @@
                 msg.Append("but no other controlled operations are enabled.");
             }
 
-<<<<<<< HEAD
-            if (this.Configuration.ReportPotentialDeadlocksAsBugs)
-            {
-                this.NotifyAssertionFailure(msg.ToString());
-            }
-            else
-            {
-                this.Logger.WriteLine($"<TestLog> {msg}");
-                this.Detach(SchedulerDetachmentReason.Deadlocked);
-            }
-=======
             if (this.IsUncontrolledConcurrencyDetected)
             {
                 msg.Append(" Due to the presence of uncontrolled concurrency in the test, ");
@@ -1711,7 +1683,6 @@
             }
 
             this.NotifyAssertionFailure(msg.ToString());
->>>>>>> 844f86ee
         }
 
         /// <summary>
@@ -1729,17 +1700,6 @@
                 SchedulingActivityInfo info = state as SchedulingActivityInfo;
                 if (info.StepCount == this.Scheduler.StepCount)
                 {
-<<<<<<< HEAD
-                    string message = "Potential deadlock detected. If you think this is not a deadlock, " +
-                        "you can try increase the dealock detection timeout (--deadlock-timeout).";
-                    if (this.Configuration.ReportPotentialDeadlocksAsBugs)
-                    {
-                        this.NotifyAssertionFailure(message);
-                    }
-                    else
-                    {
-                        this.Logger.WriteLine($"<TestLog> {message}");
-=======
                     string msg = "Potential deadlock detected. Due to the concurrency fuzzing heuristics, " +
                         "Coyote cannot accurately determine if this is a real deadlock or not. If you believe " +
                         "that this is not a real deadlock, you can increase the dealock detection timeout by " +
@@ -1753,7 +1713,6 @@
                     else
                     {
                         this.Logger.WriteLine($"<TestLog> {msg}");
->>>>>>> 844f86ee
                         this.Detach(SchedulerDetachmentReason.Deadlocked);
                     }
                 }
@@ -2142,11 +2101,7 @@
                 }
                 else if (reason is SchedulerDetachmentReason.Deadlocked)
                 {
-<<<<<<< HEAD
-                    this.Logger.WriteLine("<TestLog> Exploration finished [detected a deadlock].");
-=======
                     this.Logger.WriteLine("<TestLog> Exploration finished [detected a potential deadlock].");
->>>>>>> 844f86ee
                 }
                 else if (reason is SchedulerDetachmentReason.ConcurrencyUncontrolled)
                 {
