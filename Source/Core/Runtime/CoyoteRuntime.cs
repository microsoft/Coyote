--- conflicted
+++ resolved
@@ -355,10 +355,6 @@
                 {
                     // Sets up the execution context of the current thread.
                     this.SetCurrentExecutionContext(op);
-<<<<<<< HEAD
-=======
-
->>>>>>> 37d7636e
                     this.StartOperation(op);
 
                     Task task = Task.CompletedTask;
@@ -459,11 +455,7 @@
         }
 
         /// <summary>
-<<<<<<< HEAD
         /// Schedules the specified task to execute asynchronously.
-=======
-        /// Schedules the specified task to be executed asynchronously.
->>>>>>> 37d7636e
         /// </summary>
         internal void Schedule(Task task)
         {
@@ -481,12 +473,9 @@
             {
                 try
                 {
-                    // Sets up the execution context of the current thread.
+                    // Configures the execution context of the current thread with data
+                    // related to the runtime and the operation executed by this thread.
                     this.SetCurrentExecutionContext(op);
-<<<<<<< HEAD
-=======
-
->>>>>>> 37d7636e
                     this.StartOperation(op);
                     if (this.SchedulingPolicy is SchedulingPolicy.Fuzzing)
                     {
@@ -523,11 +512,7 @@
         }
 
         /// <summary>
-<<<<<<< HEAD
         /// Schedules the specified callback to execute asynchronously.
-=======
-        /// Schedules the specified callback to be executed asynchronously.
->>>>>>> 37d7636e
         /// </summary>
         internal void Schedule(Action callback)
         {
@@ -544,15 +529,9 @@
             {
                 try
                 {
-<<<<<<< HEAD
                     // Configures the execution context of the current thread with data
                     // related to the runtime and the operation executed by this thread.
                     this.SetCurrentExecutionContext(op);
-=======
-                    // Sets up the execution context of the current thread.
-                    this.SetCurrentExecutionContext(op);
-
->>>>>>> 37d7636e
                     this.StartOperation(op);
                     if (this.SchedulingPolicy is SchedulingPolicy.Fuzzing)
                     {
@@ -899,11 +878,7 @@
                     this.Detach(SchedulerDetachmentReason.BoundReached);
                 }
 
-<<<<<<< HEAD
                 IO.Debug.WriteLine("<CoyoteDebug> Scheduling operation '{0}' (group: {1}).", next.Name, next.Group);
-=======
-                IO.Debug.WriteLine("<CoyoteDebug> Scheduling operation '{0}'.", next.Name);
->>>>>>> 37d7636e
                 if (current != next)
                 {
                     // Pause the currently scheduled operation, and enable the next one.
@@ -1194,17 +1169,8 @@
         /// </remarks>
         private bool TryEnableOperationsWithSatisfiedDependencies(ControlledOperation current)
         {
-            IO.Debug.WriteLine("<CoyoteDebug> ===============================");
             IO.Debug.WriteLine("<CoyoteDebug> Trying to enable any operation with satisfied dependencies.");
 
-<<<<<<< HEAD
-            if (current.Status is OperationStatus.Completed && current.IsSourceUncontrolled)
-            {
-                IO.Debug.WriteLine("<CoyoteDebug> Operation '{0}' is completed with uncontrolled source.", current.Id);
-            }
-
-=======
->>>>>>> 37d7636e
             int attempt = 0;
             uint enabledOpsCount = 0;
             uint accumulatedDelay = 0;
@@ -1419,8 +1385,6 @@
         [DebuggerStepThrough]
 #endif
         internal ControlledOperation GetExecutingOperation()
-<<<<<<< HEAD
-=======
         {
             lock (this.SyncObject)
             {
@@ -1443,7 +1407,6 @@
 #endif
         internal TControlledOperation GetExecutingOperation<TControlledOperation>()
             where TControlledOperation : ControlledOperation
->>>>>>> 37d7636e
         {
             lock (this.SyncObject)
             {
@@ -1453,15 +1416,11 @@
                     this.NotifyUncontrolledCurrentThread();
                 }
 
-                return op;
-            }
-        }
-
-        /// <summary>
-<<<<<<< HEAD
-        /// Returns the currently executing <see cref="ControlledOperation"/> of the
-        /// specified type, or null if no such operation is executing.
-=======
+                return op is TControlledOperation expected ? expected : default;
+            }
+        }
+
+        /// <summary>
         /// Returns the <see cref="ControlledOperation"/> associated with the specified
         /// operation id, or null if no such operation exists.
         /// </summary>
@@ -1477,46 +1436,7 @@
         /// <summary>
         /// Returns the <see cref="ControlledOperation"/> of the specified type that is associated
         /// with the specified operation id, or null if no such operation exists.
->>>>>>> 37d7636e
-        /// </summary>
-#if !DEBUG
-        [DebuggerStepThrough]
-#endif
-<<<<<<< HEAD
-        internal TControlledOperation GetExecutingOperation<TControlledOperation>()
-            where TControlledOperation : ControlledOperation
-        {
-            lock (this.SyncObject)
-            {
-                var op = ExecutingOperation.Value;
-                if (op is null)
-                {
-                    this.NotifyUncontrolledCurrentThread();
-                }
-
-                return op is TControlledOperation expected ? expected : default;
-            }
-        }
-
-        /// <summary>
-        /// Returns the <see cref="ControlledOperation"/> associated with the specified
-        /// operation id, or null if no such operation exists.
-        /// </summary>
-        internal ControlledOperation GetOperationWithId(ulong operationId)
-        {
-            lock (this.SyncObject)
-            {
-                this.OperationMap.TryGetValue(operationId, out ControlledOperation op);
-                return op;
-            }
-        }
-
-        /// <summary>
-        /// Returns the <see cref="ControlledOperation"/> of the specified type that is associated
-        /// with the specified operation id, or null if no such operation exists.
-        /// </summary>
-=======
->>>>>>> 37d7636e
+        /// </summary>
         internal TControlledOperation GetOperationWithId<TControlledOperation>(ulong operationId)
             where TControlledOperation : ControlledOperation
         {
@@ -2174,10 +2094,7 @@
             // Assign the specified controlled operation to the executing thread, and
             // associate the operation group, if any, with the current context.
             ExecutingOperation.Value = op;
-<<<<<<< HEAD
             OperationGroup.SetCurrent(op.Group);
-=======
->>>>>>> 37d7636e
         }
 
         /// <summary>
@@ -2188,10 +2105,7 @@
             ExecutingOperation.Value = null;
             AsyncLocalRuntime.Value = null;
             ThreadLocalRuntime.Value = null;
-<<<<<<< HEAD
             OperationGroup.RemoveFromContext();
-=======
->>>>>>> 37d7636e
         }
 
         /// <summary>
